--- conflicted
+++ resolved
@@ -36,12 +36,7 @@
 
   @Override
   public void update(@NotNull AnActionEvent e) {
-<<<<<<< HEAD
     super.update(e);
-=======
-    final Project project = e.getProject();
-    final PsiFile psiFile = e.getData(CommonDataKeys.PSI_FILE);
->>>>>>> 98c8a796
     final Presentation presentation = e.getPresentation();
     final Project project = e.getProject();
     if (project == null) {
@@ -68,11 +63,6 @@
 
   @Override
   public void actionPerformed(@NotNull AnActionEvent e) {
-<<<<<<< HEAD
-=======
-    final PsiFile file = e.getData(CommonDataKeys.PSI_FILE);
-    if (file == null) return;
->>>>>>> 98c8a796
     final Project project = e.getProject();
     if (project == null) return;
     final PsiFile file = getFile(e, project);
