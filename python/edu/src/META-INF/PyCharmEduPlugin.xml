<idea-plugin version="2" xmlns:xi="http://www.w3.org/2001/XInclude">
  <!-- Components and extensions declared in this file work ONLY in Pycharm Educational Edition -->

  <application-components>
    <component>
      <implementation-class>com.jetbrains.python.edu.PyCharmEduInitialConfigurator$First</implementation-class>
      <headless-implementation-class/>
    </component>
    <component>
      <interface-class>com.jetbrains.python.console.PythonConsoleRunnerFactory</interface-class>
      <implementation-class>com.jetbrains.python.console.PythonToolWindowConsoleRunnerFactory</implementation-class>
    </component>
  </application-components>

  <xi:include href="/META-INF/IdeTipsAndTricks.xml" xpointer="xpointer(/idea-plugin/*)"/>
  <xi:include href="/META-INF/pycharm-core.xml" xpointer="xpointer(/idea-plugin/*)"/>
  <xi:include href="/META-INF/python-core.xml" xpointer="xpointer(/idea-plugin/*)"/>
  
  <application-components>
    <component>
      <implementation-class>com.jetbrains.python.edu.PyCharmEduInitialConfigurator</implementation-class>
      <headless-implementation-class/>
    </component>
  </application-components>

  <extensionPoints>
    <extensionPoint qualifiedName="Edu.executeFile" interface="com.jetbrains.python.edu.PyExecuteFileExtensionPoint"/>
  </extensionPoints>

  <extensions defaultExtensionNs="com.intellij">
      <codeInsight.lineMarkerProvider language="Python" implementationClass="com.jetbrains.python.edu.PyExecuteFileLineMarkerProvider"/>
      <programRunner implementation="com.jetbrains.python.edu.debugger.PyEduDebugRunner"/>
      <executor implementation="com.jetbrains.python.edu.debugger.PyEduDebugExecutor" order="first,after run"/>
      <consoleInputFilterProvider implementation="com.jetbrains.python.edu.debugger.PyEduConsoleInputFilterProvider"/>
  </extensions>
  <extensions defaultExtensionNs="Edu">
    <executeFile implementation="com.jetbrains.python.edu.PyDebugCurrentFile"/>
  </extensions>
  <extensions defaultExtensionNs="Edu">
    <executeFile implementation="com.jetbrains.python.edu.PyEduAddParametersAction"/>
  </extensions>

  <actions>
<<<<<<< HEAD
    <group id="PyRunMenu">
      <action id="runCurrentFile" class="com.jetbrains.python.edu.PyRunCurrentFileAction"/>
      <add-to-group group-id="RunMenu" anchor="first"/>
    </group>

=======
    <group overrides="true" class="com.intellij.openapi.actionSystem.EmptyActionGroup" id="ToolsMenu"/>

    <group overrides="true" class="com.intellij.openapi.actionSystem.EmptyActionGroup" id="PrintExportGroup"/>
    <group overrides="true" id="FileMainSettingsGroup">
      <reference id="ShowSettings"/>
      <separator/>
      <reference id="ExportImportGroup"/>
    </group>

    <group overrides="true" class="com.intellij.openapi.actionSystem.EmptyActionGroup" id="EditBookmarksGroup"/>
    <group overrides="true" class="com.intellij.openapi.actionSystem.EmptyActionGroup" id="AddToFavorites"/>
    <group overrides="true" class="com.intellij.openapi.actionSystem.EmptyActionGroup" id="AddAllToFavorites"/>
    <action overrides="true" class="com.intellij.openapi.actionSystem.EmptyAction" id="AddToFavoritesPopup"/>

    <action overrides="true" class="com.intellij.openapi.actionSystem.EmptyAction" id="NewHtmlFile"/>

>>>>>>> 8c465f8c

  </actions>
</idea-plugin><|MERGE_RESOLUTION|>--- conflicted
+++ resolved
@@ -34,37 +34,7 @@
       <consoleInputFilterProvider implementation="com.jetbrains.python.edu.debugger.PyEduConsoleInputFilterProvider"/>
   </extensions>
   <extensions defaultExtensionNs="Edu">
-    <executeFile implementation="com.jetbrains.python.edu.PyDebugCurrentFile"/>
-  </extensions>
-  <extensions defaultExtensionNs="Edu">
     <executeFile implementation="com.jetbrains.python.edu.PyEduAddParametersAction"/>
   </extensions>
 
-  <actions>
-<<<<<<< HEAD
-    <group id="PyRunMenu">
-      <action id="runCurrentFile" class="com.jetbrains.python.edu.PyRunCurrentFileAction"/>
-      <add-to-group group-id="RunMenu" anchor="first"/>
-    </group>
-
-=======
-    <group overrides="true" class="com.intellij.openapi.actionSystem.EmptyActionGroup" id="ToolsMenu"/>
-
-    <group overrides="true" class="com.intellij.openapi.actionSystem.EmptyActionGroup" id="PrintExportGroup"/>
-    <group overrides="true" id="FileMainSettingsGroup">
-      <reference id="ShowSettings"/>
-      <separator/>
-      <reference id="ExportImportGroup"/>
-    </group>
-
-    <group overrides="true" class="com.intellij.openapi.actionSystem.EmptyActionGroup" id="EditBookmarksGroup"/>
-    <group overrides="true" class="com.intellij.openapi.actionSystem.EmptyActionGroup" id="AddToFavorites"/>
-    <group overrides="true" class="com.intellij.openapi.actionSystem.EmptyActionGroup" id="AddAllToFavorites"/>
-    <action overrides="true" class="com.intellij.openapi.actionSystem.EmptyAction" id="AddToFavoritesPopup"/>
-
-    <action overrides="true" class="com.intellij.openapi.actionSystem.EmptyAction" id="NewHtmlFile"/>
-
->>>>>>> 8c465f8c
-
-  </actions>
 </idea-plugin>