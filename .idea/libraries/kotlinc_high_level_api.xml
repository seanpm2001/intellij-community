<component name="libraryTable">
<<<<<<< HEAD
  <library name="kotlinc.high-level-api" type="repository">
    <properties include-transitive-deps="false" maven-id="org.jetbrains.kotlin:high-level-api-for-ide:1.8.20-dev-726" />
    <CLASSES>
      <root url="jar://$MAVEN_REPOSITORY$/org/jetbrains/kotlin/high-level-api-for-ide/1.8.20-dev-726/high-level-api-for-ide-1.8.20-dev-726.jar!/" />
    </CLASSES>
    <JAVADOC />
    <SOURCES>
      <root url="jar://$MAVEN_REPOSITORY$/org/jetbrains/kotlin/high-level-api-for-ide/1.8.20-dev-726/high-level-api-for-ide-1.8.20-dev-726-sources.jar!/" />
=======
  <library name="kotlinc.high-level-api">
    <CLASSES>
      <root url="jar://$PROJECT_DIR$/../build/repo/org/jetbrains/kotlin/high-level-api-for-ide/1.8.255/high-level-api-for-ide-1.8.255.jar!/" />
    </CLASSES>
    <JAVADOC />
    <SOURCES>
      <root url="jar://$PROJECT_DIR$/../build/repo/org/jetbrains/kotlin/high-level-api-for-ide/1.8.255/high-level-api-for-ide-1.8.255-sources.jar!/" />
>>>>>>> 7a6422cb
    </SOURCES>
  </library>
</component><|MERGE_RESOLUTION|>--- conflicted
+++ resolved
@@ -1,14 +1,4 @@
 <component name="libraryTable">
-<<<<<<< HEAD
-  <library name="kotlinc.high-level-api" type="repository">
-    <properties include-transitive-deps="false" maven-id="org.jetbrains.kotlin:high-level-api-for-ide:1.8.20-dev-726" />
-    <CLASSES>
-      <root url="jar://$MAVEN_REPOSITORY$/org/jetbrains/kotlin/high-level-api-for-ide/1.8.20-dev-726/high-level-api-for-ide-1.8.20-dev-726.jar!/" />
-    </CLASSES>
-    <JAVADOC />
-    <SOURCES>
-      <root url="jar://$MAVEN_REPOSITORY$/org/jetbrains/kotlin/high-level-api-for-ide/1.8.20-dev-726/high-level-api-for-ide-1.8.20-dev-726-sources.jar!/" />
-=======
   <library name="kotlinc.high-level-api">
     <CLASSES>
       <root url="jar://$PROJECT_DIR$/../build/repo/org/jetbrains/kotlin/high-level-api-for-ide/1.8.255/high-level-api-for-ide-1.8.255.jar!/" />
@@ -16,7 +6,6 @@
     <JAVADOC />
     <SOURCES>
       <root url="jar://$PROJECT_DIR$/../build/repo/org/jetbrains/kotlin/high-level-api-for-ide/1.8.255/high-level-api-for-ide-1.8.255-sources.jar!/" />
->>>>>>> 7a6422cb
     </SOURCES>
   </library>
 </component>