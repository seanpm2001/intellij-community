// Copyright 2000-2018 JetBrains s.r.o. Use of this source code is governed by the Apache 2.0 license that can be found in the LICENSE file.
package com.intellij.openapi.ui;

import com.intellij.CommonBundle;
import com.intellij.openapi.application.Application;
import com.intellij.openapi.application.ApplicationManager;
import com.intellij.openapi.diagnostic.Logger;
import com.intellij.openapi.project.Project;
import com.intellij.openapi.ui.messages.MessageDialog;
import com.intellij.openapi.ui.messages.MessagesService;
import com.intellij.openapi.util.Pair;
import com.intellij.openapi.util.TextRange;
<<<<<<< HEAD
import com.intellij.openapi.wm.WindowManager;
import com.intellij.ui.BrowserHyperlinkListener;
import com.intellij.ui.MessageException;
import com.intellij.ui.ScrollPaneFactory;
=======
import com.intellij.openapi.util.registry.Registry;
import com.intellij.openapi.wm.WindowManager;
import com.intellij.ui.BrowserHyperlinkListener;
import com.intellij.ui.DocumentAdapter;
import com.intellij.ui.MessageException;
import com.intellij.ui.ScrollPaneFactory;
import com.intellij.ui.components.JBScrollPane;
>>>>>>> a1e98120
import com.intellij.ui.mac.MacMessages;
import com.intellij.util.Function;
import com.intellij.util.PairFunction;
import com.intellij.util.execution.ParametersListUtil;
import com.intellij.util.ui.UIUtil;
import org.intellij.lang.annotations.MagicConstant;
import org.jetbrains.annotations.*;

import javax.swing.*;
import javax.swing.plaf.basic.BasicHTML;
import javax.swing.text.html.HTMLEditorKit;
import java.awt.*;
<<<<<<< HEAD
=======
import java.awt.event.ActionEvent;
>>>>>>> a1e98120
import java.util.List;

public class Messages {
  public static final int OK = 0;
  public static final int YES = 0;
  public static final int NO = 1;
  public static final int CANCEL = 2;

  public static final String OK_BUTTON = CommonBundle.getOkButtonText();
  public static final String YES_BUTTON = CommonBundle.getYesButtonText();
  public static final String NO_BUTTON = CommonBundle.getNoButtonText();
  public static final String CANCEL_BUTTON = CommonBundle.getCancelButtonText();

  private static TestDialog ourTestImplementation = TestDialog.DEFAULT;
  private static TestInputDialog ourTestInputImplementation = TestInputDialog.DEFAULT;
  private static final Logger LOG = Logger.getInstance("#com.intellij.openapi.ui.Messages");


  @TestOnly
  public static TestDialog setTestDialog(TestDialog newValue) {
    Application application = ApplicationManager.getApplication();
    if (application != null) {
      LOG.assertTrue(application.isUnitTestMode(), "This method is available for tests only");
    }
    TestDialog oldValue = ourTestImplementation;
    ourTestImplementation = newValue;
    return oldValue;
  }

  @TestOnly
  public static TestInputDialog setTestInputDialog(TestInputDialog newValue) {
    Application application = ApplicationManager.getApplication();
    if (application != null) {
      LOG.assertTrue(application.isUnitTestMode(), "This method is available for tests only");
    }
    TestInputDialog oldValue = ourTestInputImplementation;
    ourTestInputImplementation = newValue;
    return oldValue;
  }

  public static TestDialog getTestImplementation() {
    return ourTestImplementation;
  }

  public static TestInputDialog getTestInputImplementation() {
    return ourTestInputImplementation;
  }

  @NotNull
  public static Icon getErrorIcon() {
    return UIUtil.getErrorIcon();
  }

  @NotNull
  public static Icon getInformationIcon() {
    return UIUtil.getInformationIcon();
  }

  @NotNull
  public static Icon getWarningIcon() {
    return UIUtil.getWarningIcon();
  }

  @NotNull
  public static Icon getQuestionIcon() {
    return UIUtil.getQuestionIcon();
  }

  public static void installHyperlinkSupport(JTextPane messageComponent) {
    configureMessagePaneUi(messageComponent, "<html></html>");
  }

  @NotNull
  public static JComponent wrapToScrollPaneIfNeeded(@NotNull JComponent comp, int columns, int lines) {
    float fontSize = comp.getFont().getSize2D();
    Dimension maxDim = new Dimension((int)(fontSize * columns), (int)(fontSize * lines));
    Dimension prefDim = comp.getPreferredSize();
    if (prefDim.width <= maxDim.width && prefDim.height <= maxDim.height) return comp;

    JScrollPane scrollPane = ScrollPaneFactory.createScrollPane(comp);
    scrollPane.setBorder(BorderFactory.createEmptyBorder(0, 0, 0, 0));
    scrollPane.setVerticalScrollBarPolicy(ScrollPaneConstants.VERTICAL_SCROLLBAR_AS_NEEDED);
    scrollPane.setHorizontalScrollBarPolicy(ScrollPaneConstants.HORIZONTAL_SCROLLBAR_AS_NEEDED);
    int barWidth = UIUtil.getScrollBarWidth();
    Dimension preferredSize =
      new Dimension(Math.min(prefDim.width, maxDim.width) + barWidth,
                    Math.min(prefDim.height, maxDim.height) + barWidth);
    if (prefDim.width > maxDim.width) { //Too wide single-line message should be wrapped
      preferredSize.height = Math.max(preferredSize.height, (int)(4 * fontSize) + barWidth);
    }
    scrollPane.setPreferredSize(preferredSize);
    return scrollPane;
  }

  @NotNull
  public static JTextPane configureMessagePaneUi(JTextPane messageComponent, String message) {
    JTextPane pane = configureMessagePaneUi(messageComponent, message, null);
    if (UIUtil.HTML_MIME.equals(pane.getContentType())) {
      pane.addHyperlinkListener(BrowserHyperlinkListener.INSTANCE);
    }
    return pane;
  }

  @NotNull
  public static JTextPane configureMessagePaneUi(@NotNull JTextPane messageComponent,
                                                 @Nullable String message,
                                                 @Nullable UIUtil.FontSize fontSize) {
    UIUtil.FontSize fixedFontSize = fontSize == null ? UIUtil.FontSize.NORMAL : fontSize;
    messageComponent.setFont(UIUtil.getLabelFont(fixedFontSize));
    if (BasicHTML.isHTMLString(message)) {
      messageComponent.setEditorKit(UIUtil.getHTMLEditorKit());
<<<<<<< HEAD
    }
    messageComponent.setText(message);
    messageComponent.setEditable(false);
    if (messageComponent.getCaret() != null) {
      messageComponent.setCaretPosition(0);
    }
=======
    }
    messageComponent.setText(message);
    messageComponent.setEditable(false);
    if (messageComponent.getCaret() != null) {
      messageComponent.setCaretPosition(0);
    }
>>>>>>> a1e98120

    messageComponent.setBackground(UIUtil.getOptionPaneBackground());
    messageComponent.setForeground(UIUtil.getLabelForeground());
    return messageComponent;
  }

  /**
   * Please, use {@link #showOkCancelDialog} or {@link #showYesNoCancelDialog} if possible (these dialogs implements native OS behavior)!
   *
   * @return number of button pressed: from 0 up to options.length-1 inclusive, or -1 for Cancel
   */
  public static int showDialog(@Nullable Project project,
                               String message,
                               @Nls(capitalization = Nls.Capitalization.Title) String title,
                               @NotNull String[] options,
                               int defaultOptionIndex,
                               @Nullable Icon icon) {
    return showDialog(project, message, title, options, defaultOptionIndex, icon, null);
  }

<<<<<<< HEAD
  static boolean isApplicationInUnitTestOrHeadless() {
    final Application application = ApplicationManager.getApplication();
    return application != null && !application.isOnAir() &&
           (application.isUnitTestMode() || application.isHeadlessEnvironment());
=======
  public static boolean isApplicationInUnitTestOrHeadless() {
    final Application application = ApplicationManager.getApplication();
    return application != null && (application.isUnitTestMode() || application.isHeadlessEnvironment());
>>>>>>> a1e98120
  }

  @NotNull
  public static Runnable createMessageDialogRemover(@Nullable Project project) {
    Window projectWindow = project == null ? null : WindowManager.getInstance().suggestParentWindow(project);
    return () -> UIUtil.invokeLaterIfNeeded(() -> makeCurrentMessageDialogGoAway(
      projectWindow != null ? projectWindow.getOwnedWindows() : Window.getWindows()));
  }

  private static void makeCurrentMessageDialogGoAway(@NotNull Window[] checkWindows) {
    for (Window w : checkWindows) {
      JDialog dialog = w instanceof JDialog ? (JDialog)w : null;
      if (dialog == null || !dialog.isModal()) continue;
      JButton cancelButton = UIUtil.uiTraverser(dialog.getRootPane()).filter(JButton.class)
        .filter(b -> CommonBundle.getCancelButtonText().equals(b.getText()))
        .first();
      if (cancelButton != null) cancelButton.doClick();
    }
  }


  /**
   * Please, use {@link #showOkCancelDialog} or {@link #showYesNoCancelDialog} if possible (these dialogs implements native OS behavior)!
   *
   * @return number of button pressed: from 0 up to options.length-1 inclusive, or -1 for Cancel
   */
  public static int showDialog(@Nullable Project project,
                               String message,
                               @NotNull @Nls(capitalization = Nls.Capitalization.Title) String title,
                               @NotNull String[] options,
                               int defaultOptionIndex,
                               @Nullable Icon icon,
                               @Nullable DialogWrapper.DoNotAskOption doNotAskOption) {
<<<<<<< HEAD
    if (isApplicationInUnitTestOrHeadless()) {
      return ourTestImplementation.show(message);
    }
    return MessagesService.SERVICE.getInstance()
      .showMessageDialog(project, message, title, options, defaultOptionIndex, icon, doNotAskOption);
=======
    return MessagesService.getInstance()
      .showMessageDialog(project, null, message, title, options, defaultOptionIndex, -1, icon, doNotAskOption, false);
>>>>>>> a1e98120
  }

  /**
   * @return number of button pressed: from 0 up to options.length-1 inclusive, or -1 for Cancel
   */
  public static int showIdeaMessageDialog(@Nullable Project project,
                                          String message,
                                          @Nls(capitalization = Nls.Capitalization.Title) String title,
                                          @NotNull String[] options,
                                          int defaultOptionIndex,
                                          @Nullable Icon icon,
                                          @Nullable DialogWrapper.DoNotAskOption doNotAskOption) {
<<<<<<< HEAD
    return MessagesService.SERVICE.getInstance()
      .showIdeaMessageDialog(project, message, title, options, defaultOptionIndex, -1, icon, doNotAskOption);
  }

  public static boolean canShowMacSheetPanel() {
    return MessagesService.SERVICE.getInstance().canShowMacSheetPanel();
=======
    return MessagesService.getInstance()
      .showMessageDialog(project, null, message, title, options, defaultOptionIndex, -1, icon, doNotAskOption, true);
  }

  public static boolean canShowMacSheetPanel() {
    return SystemInfo.isMac && ApplicationManager.getApplication() != null && !isApplicationInUnitTestOrHeadless() && Registry.is("ide.mac.message.dialogs.as.sheets");
>>>>>>> a1e98120
  }

  public static boolean isMacSheetEmulation() {
    return MessagesService.SERVICE.getInstance().isMacSheetEmulation();
  }

  /**
   * @return number of button pressed: from 0 up to options.length-1 inclusive, or -1 for Cancel
   */
  public static int showDialog(Project project,
                               String message,
                               @NotNull @Nls(capitalization = Nls.Capitalization.Title) String title,
                               @Nullable String moreInfo,
                               @NotNull String[] options,
                               int defaultOptionIndex,
                               int focusedOptionIndex,
                               Icon icon) {
<<<<<<< HEAD
    if (isApplicationInUnitTestOrHeadless()) {
      return ourTestImplementation.show(message);
    }
    return MessagesService.SERVICE.getInstance()
      .showDialog2(project, message, title, moreInfo, options, defaultOptionIndex, focusedOptionIndex, icon);
=======
    return MessagesService.getInstance()
      .showMoreInfoMessageDialog(project, message, title, moreInfo, options, defaultOptionIndex, focusedOptionIndex, icon);
>>>>>>> a1e98120
  }


  /**
   * @return number of button pressed: from 0 up to options.length-1 inclusive, or -1 for Cancel
   */
  public static int showDialog(@NotNull Component parent,
                               String message,
                               @NotNull @Nls(capitalization = Nls.Capitalization.Title) String title,
                               @NotNull String[] options,
                               int defaultOptionIndex,
                               @Nullable Icon icon) {
<<<<<<< HEAD
    if (isApplicationInUnitTestOrHeadless()) {
      return ourTestImplementation.show(message);
    }
    else {
      return MessagesService.SERVICE.getInstance().showDialog3(parent, message, title, options, defaultOptionIndex, icon);
    }
=======
    return MessagesService.getInstance().showMessageDialog(null, parent, message, title, options, defaultOptionIndex, -1, icon, null, false);
>>>>>>> a1e98120
  }

  /**
   * Use this method only if you do not know project or component
   *
   * @return number of button pressed: from 0 up to options.length-1 inclusive, or -1 for Cancel
   * @see #showDialog(Project, String, String, String[], int, Icon, DialogWrapper.DoNotAskOption)
   * @see #showDialog(Component, String, String, String[], int, Icon)
   */
  public static int showDialog(String message,
                               @NotNull @Nls(capitalization = Nls.Capitalization.Title) String title,
                               @NotNull String[] options,
                               int defaultOptionIndex,
                               int focusedOptionIndex,
                               @Nullable Icon icon,
                               @Nullable DialogWrapper.DoNotAskOption doNotAskOption) {

<<<<<<< HEAD
    if (isApplicationInUnitTestOrHeadless()) {
      return ourTestImplementation.show(message);
    }
    return MessagesService.SERVICE.getInstance()
      .showDialog(message, title, options, defaultOptionIndex, focusedOptionIndex, icon, doNotAskOption);
=======
    return MessagesService.getInstance()
      .showMessageDialog(null, null, message, title, options, defaultOptionIndex, focusedOptionIndex, icon, doNotAskOption, false);
>>>>>>> a1e98120
  }

  /**
   * Use this method only if you do not know project or component
   *
   * @return number of button pressed: from 0 up to options.length-1 inclusive, or -1 for Cancel
   * @see #showDialog(Project, String, String, String[], int, Icon)
   * @see #showDialog(Component, String, String, String[], int, Icon)
   */
  public static int showDialog(String message,
                               @Nls(capitalization = Nls.Capitalization.Title) String title,
                               @NotNull String[] options,
                               int defaultOptionIndex,
                               @Nullable Icon icon,
                               @Nullable DialogWrapper.DoNotAskOption doNotAskOption) {
    return showDialog(message, title, options, defaultOptionIndex, defaultOptionIndex, icon, doNotAskOption);
  }

  /**
   * Use this method only if you do not know project or component
   *
   * @return number of button pressed: from 0 up to options.length-1 inclusive, or -1 for Cancel
   * @see #showDialog(Project, String, String, String[], int, Icon)
   * @see #showDialog(Component, String, String, String[], int, Icon)
   */
  public static int showDialog(String message,
                               @Nls(capitalization = Nls.Capitalization.Title) String title,
                               @NotNull String[] options,
                               int defaultOptionIndex,
                               @Nullable Icon icon) {
    return showDialog(message, title, options, defaultOptionIndex, icon, null);
  }

  /**
   * @see DialogWrapper#DialogWrapper(Project, boolean)
   */
  public static void showMessageDialog(@Nullable Project project,
                                       String message,
                                       @NotNull @Nls(capitalization = Nls.Capitalization.Title) String title,
                                       @Nullable Icon icon) {
    try {
      if (canShowMacSheetPanel()) {
        MacMessages.getInstance().showOkMessageDialog(title, message, OK_BUTTON, WindowManager.getInstance().suggestParentWindow(project));
        return;
      }
    }
    catch (MessageException ignored) {/*rollback the message and show a dialog*/}
    catch (Exception reportThis) {
      LOG.error(reportThis);
    }

    showDialog(project, message, title, new String[]{OK_BUTTON}, 0, icon);
  }

  public static void showMessageDialog(@NotNull Component parent,
                                       String message,
                                       @NotNull @Nls(capitalization = Nls.Capitalization.Title) String title,
                                       @Nullable Icon icon) {
    try {
      if (canShowMacSheetPanel()) {
        MacMessages.getInstance().showOkMessageDialog(title, message, OK_BUTTON, SwingUtilities.getWindowAncestor(parent));
        return;
      }
    }
    catch (MessageException ignored) {/*rollback the message and show a dialog*/}
    catch (Exception reportThis) {
      LOG.error(reportThis);
    }

    showDialog(parent, message, title, new String[]{OK_BUTTON}, 0, icon);
  }

  /**
   * Use this method only if you do not know project or component
   *
   * @see #showMessageDialog(Project, String, String, Icon)
   * @see #showMessageDialog(Component, String, String, Icon)
   */
  public static void showMessageDialog(String message,
                                       @NotNull @Nls(capitalization = Nls.Capitalization.Title) String title,
                                       @Nullable Icon icon) {
    try {
      if (canShowMacSheetPanel()) {
        MacMessages.getInstance().showOkMessageDialog(title, message, OK_BUTTON);
        return;
      }
    }
    catch (MessageException ignored) {/*rollback the message and show a dialog*/}
    catch (Exception reportThis) {
      LOG.error(reportThis);
    }

    showDialog(message, title, new String[]{OK_BUTTON}, 0, icon);
  }

  @MagicConstant(intValues = {YES, NO})
  public @interface YesNoResult {
  }

  /**
   * @return {@link #YES} if user pressed "Yes" or {@link #NO} if user pressed "No" button.
   */
  @YesNoResult
  public static int showYesNoDialog(@Nullable Project project,
                                    String message,
                                    @NotNull @Nls(capitalization = Nls.Capitalization.Title) String title,
                                    @NotNull String yesText,
                                    @NotNull String noText,
                                    @Nullable Icon icon) {
    try {
      if (canShowMacSheetPanel()) {
        return MacMessages.getInstance()
          .showYesNoDialog(title, message, yesText, noText, WindowManager.getInstance().suggestParentWindow(project));
      }
    }
    catch (MessageException ignored) {/*rollback the message and show a dialog*/}
    catch (Exception reportThis) {
      LOG.error(reportThis);
    }

    int result = showDialog(project, message, title, new String[]{yesText, noText}, 0, icon) == 0 ? YES : NO;
    //noinspection ConstantConditions
    LOG.assertTrue(result == YES || result == NO, result);
    return result;
  }

  /**
   * @return {@link #YES} if user pressed "Yes" or {@link #NO} if user pressed "No" button.
   */
  @YesNoResult
  public static int showYesNoDialog(@Nullable Project project,
                                    String message,
                                    @NotNull @Nls(capitalization = Nls.Capitalization.Title) String title,
                                    @NotNull String yesText,
                                    @NotNull String noText,
                                    @Nullable Icon icon,
                                    @Nullable DialogWrapper.DoNotAskOption doNotAskOption) {
    try {
      if (canShowMacSheetPanel()) {
        return MacMessages.getInstance()
          .showYesNoDialog(title, message, yesText, noText, WindowManager.getInstance().suggestParentWindow(project), doNotAskOption);
      }
    }
    catch (MessageException ignored) {/*rollback the message and show a dialog*/}
    catch (Exception reportThis) {
      LOG.error(reportThis);
    }

    int result = showDialog(project, message, title, new String[]{yesText, noText}, 0, icon, doNotAskOption) == 0 ? YES : NO;
    //noinspection ConstantConditions
    LOG.assertTrue(result == YES || result == NO, result);
    return result;
  }

  /**
   * @return {@link #YES} if user pressed "Yes" or {@link #NO} if user pressed "No" button.
   */
  @YesNoResult
  public static int showYesNoDialog(@Nullable Project project,
                                    String message,
                                    @NotNull @Nls(capitalization = Nls.Capitalization.Title) String title,
                                    @Nullable Icon icon) {
    try {
      if (canShowMacSheetPanel()) {
        return MacMessages.getInstance()
          .showYesNoDialog(title, message, YES_BUTTON, NO_BUTTON, WindowManager.getInstance().suggestParentWindow(project));
      }
    }
    catch (MessageException ignored) {/*rollback the message and show a dialog*/}
    catch (Exception reportThis) {
      LOG.error(reportThis);
    }

    int result = showYesNoDialog(project, message, title, YES_BUTTON, NO_BUTTON, icon);

    LOG.assertTrue(result == YES || result == NO, result);
    return result;
  }

  /**
   * @return {@link #YES} if user pressed "Yes" or {@link #NO} if user pressed "No" button.
   */
  @YesNoResult
  public static int showYesNoDialog(@Nullable Project project,
                                    String message,
                                    @NotNull @Nls(capitalization = Nls.Capitalization.Title) String title,
                                    @Nullable Icon icon,
                                    @Nullable DialogWrapper.DoNotAskOption doNotAskOption) {
    try {
      if (canShowMacSheetPanel()) {
        return MacMessages.getInstance()
          .showYesNoDialog(title, message, YES_BUTTON, NO_BUTTON, WindowManager.getInstance().suggestParentWindow(project), doNotAskOption);
      }
    }
    catch (MessageException ignored) {/*rollback the message and show a dialog*/}
    catch (Exception reportThis) {
      LOG.error(reportThis);
    }

    int result = showYesNoDialog(project, message, title, YES_BUTTON, NO_BUTTON, icon, doNotAskOption);

    LOG.assertTrue(result == YES || result == NO, result);
    return result;
  }


  /**
   * @return {@link #YES} if user pressed "Yes" or {@link #NO} if user pressed "No" button.
   */
  @YesNoResult
  public static int showYesNoDialog(@NotNull Component parent,
                                    String message,
                                    @NotNull @Nls(capitalization = Nls.Capitalization.Title) String title,
                                    @Nullable Icon icon) {
    try {
      if (canShowMacSheetPanel()) {
        return MacMessages.getInstance().showYesNoDialog(title, message, YES_BUTTON, NO_BUTTON, SwingUtilities.getWindowAncestor(parent));
      }
    }
    catch (MessageException ignored) {/*rollback the message and show a dialog*/}
    catch (Exception reportThis) {
      LOG.error(reportThis);
    }

    int result = showDialog(parent, message, title, new String[]{YES_BUTTON, NO_BUTTON}, 0, icon) == 0 ? YES : NO;
    //noinspection ConstantConditions
    LOG.assertTrue(result == YES || result == NO, result);
    return result;
  }

  /**
   * Use this method only if you do not know project or component
   *
   * @return {@link #YES} if user pressed "Yes" or {@link #NO} if user pressed "No" button.
   * @see #showYesNoDialog(Project, String, String, Icon)
   * @see #showYesNoCancelDialog(Component, String, String, Icon)
   */
  @YesNoResult
  public static int showYesNoDialog(String message,
                                    @NotNull @Nls(capitalization = Nls.Capitalization.Title) String title,
                                    @NotNull String yesText,
                                    @NotNull String noText,
                                    @Nullable Icon icon,
                                    @Nullable DialogWrapper.DoNotAskOption doNotAskOption) {
    try {
      if (canShowMacSheetPanel()) {
        return MacMessages.getInstance().showYesNoDialog(title, message, yesText, noText, null, doNotAskOption);
      }
    }
    catch (MessageException messageException) {
      // just show a dialog instead
    }
    catch (Exception exception) {
      LOG.error(exception);
    }

    int result = showDialog(message, title, new String[]{yesText, noText}, 0, icon, doNotAskOption) == 0 ? YES : NO;
    //noinspection ConstantConditions
    LOG.assertTrue(result == YES || result == NO, result);
    return result;
  }

  /**
   * Use this method only if you do not know project or component
   *
   * @return {@link #YES} if user pressed "Yes" or {@link #NO} if user pressed "No" button.
   * @see #showYesNoDialog(Project, String, String, String, String, Icon)
   * @see #showYesNoDialog(Component, String, String, Icon)
   */
  @YesNoResult
  public static int showYesNoDialog(String message,
                                    @Nls(capitalization = Nls.Capitalization.Title) String title,
                                    String yesText,
                                    String noText,
                                    @Nullable Icon icon) {
    return showYesNoDialog(message, title, yesText, noText, icon, null);
  }

  /**
   * Use this method only if you do not know project or component
   *
   * @return {@link #YES} if user pressed "Yes" or {@link #NO} if user pressed "No" button.
   * @see #showYesNoDialog(Project, String, String, Icon)
   * @see #showYesNoDialog(Component, String, String, Icon)
   */
  @YesNoResult
  public static int showYesNoDialog(String message,
                                    @NotNull @Nls(capitalization = Nls.Capitalization.Title) String title,
                                    @Nullable Icon icon) {
    try {
      if (canShowMacSheetPanel()) {
        return MacMessages.getInstance().showYesNoDialog(title, message, YES_BUTTON, NO_BUTTON, null);
      }
    }
    catch (MessageException ignored) {/*rollback the message and show a dialog*/}
    catch (Exception reportThis) {
      LOG.error(reportThis);
    }

    int result = showYesNoDialog(message, title, YES_BUTTON, NO_BUTTON, icon);
    LOG.assertTrue(result == YES || result == NO, result);
    return result;
  }

  @MagicConstant(intValues = {OK, CANCEL})
  public @interface OkCancelResult {
  }

  /**
   * @return {@link #OK} if user pressed "Ok" or {@link #CANCEL} if user pressed "Cancel" button.
   */
  @OkCancelResult
  public static int showOkCancelDialog(Project project,
                                       String message,
                                       @NotNull @Nls(capitalization = Nls.Capitalization.Title) String title,
                                       @NotNull String okText,
                                       @NotNull String cancelText,
                                       Icon icon,
                                       DialogWrapper.DoNotAskOption doNotAskOption) {
    try {
      if (canShowMacSheetPanel()) {
        int result = MacMessages.getInstance()
          .showYesNoDialog(title, message, okText, cancelText, WindowManager.getInstance().suggestParentWindow(project), doNotAskOption);
        return result == YES ? OK : CANCEL;
      }
    }
    catch (MessageException ignored) {/*rollback the message and show a dialog*/}
    catch (Exception reportThis) {
      LOG.error(reportThis);
    }

    return showDialog(project, message, title, new String[]{okText, cancelText}, 0, icon, doNotAskOption) == 0 ? OK : CANCEL;
  }

  /**
   * @return {@link #OK} if user pressed "Ok" or {@link #CANCEL} if user pressed "Cancel" button.
   */
  @OkCancelResult
  public static int showOkCancelDialog(Project project,
                                       String message,
                                       @NotNull @Nls(capitalization = Nls.Capitalization.Title) String title,
                                       @NotNull String okText,
                                       @NotNull String cancelText,
                                       Icon icon) {
    return showOkCancelDialog(project, message, title, okText, cancelText, icon, null);
  }

  /**
   * @return {@link #OK} if user pressed "Ok" or {@link #CANCEL} if user pressed "Cancel" button.
   * @deprecated Please provide meaningful action names via {@link #showOkCancelDialog(Project, String, String, String, String, Icon)} instead
   */
  @OkCancelResult
<<<<<<< HEAD
=======
  @Deprecated
>>>>>>> a1e98120
  public static int showOkCancelDialog(Project project,
                                       String message,
                                       @Nls(capitalization = Nls.Capitalization.Title) String title,
                                       Icon icon) {
    return showOkCancelDialog(project, message, title, OK_BUTTON, CANCEL_BUTTON, icon);
  }

  /**
   * @return {@link #OK} if user pressed "Ok" or {@link #CANCEL} if user pressed "Cancel" button.
   */
  @OkCancelResult
  public static int showOkCancelDialog(@NotNull Component parent,
                                       String message,
                                       @NotNull @Nls(capitalization = Nls.Capitalization.Title) String title,
                                       @NotNull String okText,
                                       @NotNull String cancelText,
                                       Icon icon) {
    try {
      if (canShowMacSheetPanel()) {
        int result =
          MacMessages.getInstance().showYesNoDialog(title, message, okText, cancelText, SwingUtilities.getWindowAncestor(parent));
        return result == YES ? OK : CANCEL;
      }
    }
    catch (MessageException ignored) {/*rollback the message and show a dialog*/}
    catch (Exception reportThis) {
      LOG.error(reportThis);
    }

    return showDialog(parent, message, title, new String[]{okText, cancelText}, 0, icon) == 0 ? OK : CANCEL;
  }

  /**
   * @return {@link #OK} if user pressed "Ok" or {@link #CANCEL} if user pressed "Cancel" button.
   * @deprecated Please provide meaningful action names via {@link #showOkCancelDialog(Component, String, String, String, String, Icon)} instead
   */
  @OkCancelResult
<<<<<<< HEAD
=======
  @Deprecated
>>>>>>> a1e98120
  public static int showOkCancelDialog(@NotNull Component parent,
                                       String message,
                                       @Nls(capitalization = Nls.Capitalization.Title) String title,
                                       Icon icon) {
    return showOkCancelDialog(parent, message, title, OK_BUTTON, CANCEL_BUTTON, icon);
  }

  /**
   * Use this method only if you do not know project or component
   *
   * @return {@link #OK} if user pressed "Ok" or {@link #CANCEL} if user pressed "Cancel" button.
<<<<<<< HEAD
   * @see #showOkCancelDialog(Project, String, String, Icon)
   * @see #showOkCancelDialog(Component, String, String, Icon)
=======
   * @deprecated Please provide meaningful action names via {@link #showOkCancelDialog(String, String, String, String, Icon)} instead
>>>>>>> a1e98120
   */
  @OkCancelResult
  @Deprecated
  public static int showOkCancelDialog(String message, @Nls(capitalization = Nls.Capitalization.Title) String title, Icon icon) {
    return showOkCancelDialog(message, title, OK_BUTTON, CANCEL_BUTTON, icon, null);
  }

  /**
   * Use this method only if you do not know project or component
   *
   * @return {@link #OK} if user pressed "Ok" or {@link #CANCEL} if user pressed "Cancel" button.
   * @see #showOkCancelDialog(Project, String, String, String, String, Icon)
   * @see #showOkCancelDialog(Component, String, String, String, String, Icon)
   */
  @OkCancelResult
  public static int showOkCancelDialog(String message,
                                       @Nls(capitalization = Nls.Capitalization.Title) String title,
                                       String okText,
                                       String cancelText,
                                       Icon icon) {
    return showOkCancelDialog(message, title, okText, cancelText, icon, null);
  }

  /**
   * Use this method only if you do not know project or component
   *
   * @return {@link #OK} if user pressed "Ok" or {@link #CANCEL} if user pressed "Cancel" button.
   * @see #showOkCancelDialog(Project, String, String, String, String, Icon, DialogWrapper.DoNotAskOption)
   * @see #showOkCancelDialog(Component, String, String, String, String, Icon)
   */
  @OkCancelResult
  public static int showOkCancelDialog(String message,
                                       @NotNull @Nls(capitalization = Nls.Capitalization.Title) String title,
                                       @NotNull String okText,
                                       @NotNull String cancelText,
                                       Icon icon,
                                       @Nullable DialogWrapper.DoNotAskOption doNotAskOption) {
    try {
      if (canShowMacSheetPanel()) {
        int result = MacMessages.getInstance().showYesNoDialog(title, message, okText, cancelText, null, doNotAskOption);
        return result == YES ? OK : CANCEL;
      }
    }
    catch (MessageException ignored) {/*rollback the message and show a dialog*/}
    catch (Exception reportThis) {
      LOG.error(reportThis);
    }

    return showDialog(message, title, new String[]{okText, cancelText}, 0, icon, doNotAskOption) == 0 ? OK : CANCEL;
  }

  public static int showCheckboxOkCancelDialog(String message,
                                               @Nls(capitalization = Nls.Capitalization.Title) String title,
                                               String checkboxText,
                                               final boolean checked,
                                               final int defaultOptionIndex,
                                               final int focusedOptionIndex,
                                               Icon icon) {
    return showCheckboxMessageDialog(message, title, new String[]{OK_BUTTON, CANCEL_BUTTON}, checkboxText, checked, defaultOptionIndex,
                                     focusedOptionIndex, icon, new PairFunction<Integer, JCheckBox, Integer>() {
        @Override
        public Integer fun(final Integer exitCode, final JCheckBox cb) {
          return exitCode == -1 ? CANCEL : exitCode + (cb.isSelected() ? 1 : 0);
        }
      });
  }

  public static int showCheckboxMessageDialog(String message,
                                              @Nls(capitalization = Nls.Capitalization.Title) String title,
                                              @NotNull String[] options,
                                              String checkboxText,
                                              final boolean checked,
                                              final int defaultOptionIndex,
                                              final int focusedOptionIndex,
                                              Icon icon,
<<<<<<< HEAD
                                              @Nullable final PairFunction<Integer, JCheckBox, Integer> exitFunc) {
    if (isApplicationInUnitTestOrHeadless()) {
      return ourTestImplementation.show(message);
    }
    else {
      return MessagesService.SERVICE.getInstance()
        .showTwoStepConfirmationDialog(message, title, options, checkboxText, checked, defaultOptionIndex, focusedOptionIndex, icon,
                                       exitFunc);
    }
=======
                                              @Nullable final PairFunction<? super Integer, ? super JCheckBox, Integer> exitFunc) {
    return MessagesService.getInstance()
      .showTwoStepConfirmationDialog(message, title, options, checkboxText, checked, defaultOptionIndex, focusedOptionIndex, icon,
                                     exitFunc);
>>>>>>> a1e98120
  }


  public static int showTwoStepConfirmationDialog(String message,
                                                  @Nls(capitalization = Nls.Capitalization.Title) String title,
                                                  String checkboxText,
                                                  Icon icon) {
    return showCheckboxMessageDialog(message, title, new String[]{OK_BUTTON}, checkboxText, true, -1, -1, icon, null);
  }

  public static void showErrorDialog(@Nullable Project project,
                                     @Nls String message,
                                     @NotNull @Nls(capitalization = Nls.Capitalization.Title) String title) {
    try {
      if (canShowMacSheetPanel()) {
        MacMessages.getInstance().showErrorDialog(title, message, OK_BUTTON, WindowManager.getInstance().suggestParentWindow(project));
        return;
      }
    }
    catch (MessageException ignored) {/*rollback the message and show a dialog*/}
    catch (Exception reportThis) {
      LOG.error(reportThis);
    }

    showDialog(project, message, title, new String[]{OK_BUTTON}, 0, getErrorIcon());
  }

  public static void showErrorDialog(@NotNull Component component,
                                     String message,
                                     @NotNull @Nls(capitalization = Nls.Capitalization.Title) String title) {
    try {
      if (canShowMacSheetPanel()) {
        MacMessages.getInstance().showErrorDialog(title, message, OK_BUTTON, SwingUtilities.getWindowAncestor(component));
        return;
      }
    }
    catch (MessageException ignored) {/*rollback the message and show a dialog*/}
    catch (Exception reportThis) {
      LOG.error(reportThis);
    }

    showDialog(component, message, title, new String[]{OK_BUTTON}, 0, getErrorIcon());
  }

  public static void showErrorDialog(@NotNull Component component, String message) {
    try {
      if (canShowMacSheetPanel()) {
        MacMessages.getInstance()
          .showErrorDialog(CommonBundle.getErrorTitle(), message, OK_BUTTON, SwingUtilities.getWindowAncestor(component));
        return;
      }
    }
    catch (MessageException ignored) {/*rollback the message and show a dialog*/}
    catch (Exception reportThis) {
      LOG.error(reportThis);
    }

    showDialog(component, message, CommonBundle.getErrorTitle(), new String[]{OK_BUTTON}, 0, getErrorIcon());
  }

  /**
   * Use this method only if you do not know project or component
   *
   * @see #showErrorDialog(Project, String, String)
   * @see #showErrorDialog(Component, String, String)
   */
  public static void showErrorDialog(String message, @NotNull @Nls(capitalization = Nls.Capitalization.Title) String title) {
    try {
      if (canShowMacSheetPanel()) {
        MacMessages.getInstance().showErrorDialog(title, message, OK_BUTTON, null);
        return;
      }
    }
    catch (MessageException ignored) {/*rollback the message and show a dialog*/}
    catch (Exception reportThis) {
      LOG.error(reportThis);
    }

    showDialog(message, title, new String[]{OK_BUTTON}, 0, getErrorIcon());
  }

  public static void showWarningDialog(@Nullable Project project,
                                       String message,
                                       @NotNull @Nls(capitalization = Nls.Capitalization.Title) String title) {
    try {
      if (canShowMacSheetPanel()) {
        MacMessages.getInstance().showErrorDialog(title, message, OK_BUTTON, WindowManager.getInstance().suggestParentWindow(project));
        return;
      }
    }
    catch (MessageException ignored) {/*rollback the message and show a dialog*/}
    catch (Exception reportThis) {
      LOG.error(reportThis);
    }

    showDialog(project, message, title, new String[]{OK_BUTTON}, 0, getWarningIcon());
  }

  public static void showWarningDialog(@NotNull Component component,
                                       String message,
                                       @NotNull @Nls(capitalization = Nls.Capitalization.Title) String title) {
    try {
      if (canShowMacSheetPanel()) {
        MacMessages.getInstance().showErrorDialog(title, message, OK_BUTTON, SwingUtilities.getWindowAncestor(component));
        return;
      }
    }
    catch (MessageException ignored) {/*rollback the message and show a dialog*/}
    catch (Exception reportThis) {
      LOG.error(reportThis);
    }

    showDialog(component, message, title, new String[]{OK_BUTTON}, 0, getWarningIcon());
  }

  /**
   * Use this method only if you do not know project or component
   *
   * @see #showWarningDialog(Project, String, String)
   * @see #showWarningDialog(Component, String, String)
   */
  public static void showWarningDialog(String message, @NotNull @Nls(capitalization = Nls.Capitalization.Title) String title) {
    try {
      if (canShowMacSheetPanel()) {
        MacMessages.getInstance().showErrorDialog(title, message, OK_BUTTON, null);
        return;
      }
    }
    catch (MessageException ignored) {/*rollback the message and show a dialog*/}
    catch (Exception reportThis) {
      LOG.error(reportThis);
    }

    showDialog(message, title, new String[]{OK_BUTTON}, 0, getWarningIcon());
  }

  @MagicConstant(intValues = {YES, NO, CANCEL})
  public @interface YesNoCancelResult {
  }


  /**
   * @return {@link #YES} if user pressed "Yes" or {@link #NO} if user pressed "No", or {@link #CANCEL} if user pressed "Cancel" button.
   */
  @YesNoCancelResult
  public static int showYesNoCancelDialog(Project project,
                                          String message,
                                          @NotNull @Nls(capitalization = Nls.Capitalization.Title) String title,
                                          @NotNull String yes,
                                          @NotNull String no,
                                          @NotNull String cancel,
                                          @Nullable Icon icon) {
    try {
      if (canShowMacSheetPanel()) {
        return MacMessages.getInstance()
          .showYesNoCancelDialog(title, message, yes, no, cancel, WindowManager.getInstance().suggestParentWindow(project), null);
      }
    }
    catch (MessageException ignored) {/*rollback the message and show a dialog*/}
    catch (Exception reportThis) {
      LOG.error(reportThis);
    }

    int buttonNumber = showDialog(project, message, title, new String[]{yes, no, cancel}, 0, icon);
    return buttonNumber == 0 ? YES : buttonNumber == 1 ? NO : CANCEL;
  }

  /**
   * @return {@link #YES} if user pressed "Yes" or {@link #NO} if user pressed "No", or {@link #CANCEL} if user pressed "Cancel" button.
   */
  @YesNoCancelResult
  public static int showYesNoCancelDialog(Project project,
                                          String message,
                                          @Nls(capitalization = Nls.Capitalization.Title) String title,
                                          Icon icon) {
    return showYesNoCancelDialog(project, message, title, YES_BUTTON, NO_BUTTON, CANCEL_BUTTON, icon);
  }

  /**
   * @return {@link #YES} if user pressed "Yes" or {@link #NO} if user pressed "No", or {@link #CANCEL} if user pressed "Cancel" button.
   */
  @YesNoCancelResult
  public static int showYesNoCancelDialog(@NotNull Component parent,
                                          String message,
                                          @NotNull @Nls(capitalization = Nls.Capitalization.Title) String title,
                                          @NotNull String yes,
                                          @NotNull String no,
                                          @NotNull String cancel,
                                          Icon icon) {
    try {
      if (canShowMacSheetPanel()) {
        return MacMessages.getInstance()
          .showYesNoCancelDialog(title, message, yes, no, cancel, SwingUtilities.getWindowAncestor(parent), null);
      }
    }
    catch (MessageException ignored) {/*rollback the message and show a dialog*/}
    catch (Exception reportThis) {
      LOG.error(reportThis);
    }

    int buttonNumber = showDialog(parent, message, title, new String[]{yes, no, cancel}, 0, icon);
    return buttonNumber == 0 ? YES : buttonNumber == 1 ? NO : CANCEL;
  }

  /**
   * @return {@link #YES} if user pressed "Yes" or {@link #NO} if user pressed "No", or {@link #CANCEL} if user pressed "Cancel" button.
   */
  @YesNoCancelResult
  public static int showYesNoCancelDialog(@NotNull Component parent,
                                          String message,
                                          @Nls(capitalization = Nls.Capitalization.Title) String title,
                                          Icon icon) {
    return showYesNoCancelDialog(parent, message, title, YES_BUTTON, NO_BUTTON, CANCEL_BUTTON, icon);
  }


  /**
   * Use this method only if you do not know project or component
   *
   * @return {@link #YES} if user pressed "Yes" or {@link #NO} if user pressed "No", or {@link #CANCEL} if user pressed "Cancel" button.
   * @see #showYesNoCancelDialog(Project, String, String, String, String, String, Icon)
   * @see #showYesNoCancelDialog(Component, String, String, String, String, String, Icon)
   */
  @YesNoCancelResult
  public static int showYesNoCancelDialog(String message,
                                          @NotNull @Nls(capitalization = Nls.Capitalization.Title) String title,
                                          @NotNull String yes,
                                          @NotNull String no,
                                          @NotNull String cancel,
                                          Icon icon,
                                          @Nullable DialogWrapper.DoNotAskOption doNotAskOption) {
    try {
      if (canShowMacSheetPanel()) {
        return MacMessages.getInstance().showYesNoCancelDialog(title, message, yes, no, cancel, null, doNotAskOption);
      }
    }
    catch (MessageException ignored) {/*rollback the message and show a dialog*/}
    catch (Exception reportThis) {
      LOG.error(reportThis);
    }

    int buttonNumber = showDialog(message, title, new String[]{yes, no, cancel}, 0, icon, doNotAskOption);
    return buttonNumber == 0 ? YES : buttonNumber == 1 ? NO : CANCEL;
  }

  /**
   * Use this method only if you do not know project or component
   *
   * @return {@link #YES} if user pressed "Yes" or {@link #NO} if user pressed "No", or {@link #CANCEL} if user pressed "Cancel" button.
   * @see #showYesNoCancelDialog(Project, String, String, String, String, String, Icon)
   * @see #showYesNoCancelDialog(Component, String, String, String, String, String, Icon)
   */
  @YesNoCancelResult
  public static int showYesNoCancelDialog(String message,
                                          @Nls(capitalization = Nls.Capitalization.Title) String title,
                                          String yes,
                                          String no,
                                          String cancel,
                                          Icon icon) {
    return showYesNoCancelDialog(message, title, yes, no, cancel, icon, null);
  }

  /**
   * Use this method only if you do not know project or component
   *
   * @return {@link #YES} if user pressed "Yes" or {@link #NO} if user pressed "No", or {@link #CANCEL} if user pressed "Cancel" button.
   * @see #showYesNoCancelDialog(Project, String, String, Icon)
   * @see #showYesNoCancelDialog(Component, String, String, Icon)
   */
  @YesNoCancelResult
  public static int showYesNoCancelDialog(String message, @Nls(capitalization = Nls.Capitalization.Title) String title, Icon icon) {
    return showYesNoCancelDialog(message, title, YES_BUTTON, NO_BUTTON, CANCEL_BUTTON, icon);
  }

  /**
   * @return trimmed input string or {@code null} if user cancelled dialog.
   */
  @Nullable
  public static String showPasswordDialog(@Nls String message, @Nls(capitalization = Nls.Capitalization.Title) String title) {
    return showPasswordDialog(null, message, title, null, null);
  }

  /**
   * @return trimmed input string or {@code null} if user cancelled dialog.
   */
  @Nullable
  public static String showPasswordDialog(Project project,
                                          @Nls String message,
                                          @Nls(capitalization = Nls.Capitalization.Title) String title,
                                          @Nullable Icon icon) {
    return showPasswordDialog(project, message, title, icon, null);
  }

  /**
   * @return trimmed input string or {@code null} if user cancelled dialog.
   */
  @Nullable
  public static String showPasswordDialog(@Nullable Project project,
                                          @Nls String message,
                                          @Nls(capitalization = Nls.Capitalization.Title) String title,
                                          @Nullable Icon icon,
                                          @Nullable InputValidator validator) {
<<<<<<< HEAD
    if (isApplicationInUnitTestOrHeadless()) {
      return ourTestInputImplementation.show(message, validator);
    }

    return MessagesService.SERVICE.getInstance().showPasswordDialog(project, message, title, icon, validator);
=======
    return MessagesService.getInstance().showPasswordDialog(project, message, title, icon, validator);
>>>>>>> a1e98120
  }

  /**
   * @return trimmed input string or {@code null} if user cancelled dialog.
   */
  @Nullable
  public static String showInputDialog(@Nullable Project project,
                                       String message,
                                       @Nls(capitalization = Nls.Capitalization.Title) String title,
                                       @Nullable Icon icon) {
    return showInputDialog(project, message, title, icon, null, null);
  }

  /**
   * @return trimmed input string or {@code null} if user cancelled dialog.
   */
  @Nullable
  public static String showInputDialog(@NotNull Component parent,
                                       String message,
                                       @Nls(capitalization = Nls.Capitalization.Title) String title,
                                       @Nullable Icon icon) {
    return showInputDialog(parent, message, title, icon, null, null);
  }

  /**
   * Use this method only if you do not know project or component
   *
   * @see #showInputDialog(Project, String, String, Icon)
   * @see #showInputDialog(Component, String, String, Icon)
   */
  @Nullable
  public static String showInputDialog(String message, @Nls(capitalization = Nls.Capitalization.Title) String title, @Nullable Icon icon) {
    return showInputDialog(message, title, icon, null, null);
  }

  @Nullable
  public static String showInputDialog(@Nullable Project project,
                                       @Nls String message,
                                       @Nls(capitalization = Nls.Capitalization.Title) String title,
                                       @Nullable Icon icon,
                                       @Nullable String initialValue,
                                       @Nullable InputValidator validator) {
<<<<<<< HEAD
    if (isApplicationInUnitTestOrHeadless()) {
      return ourTestInputImplementation.show(message, validator);
    }
    else {
      return MessagesService.SERVICE.getInstance().showInputDialog(project, message, title, icon, initialValue, validator);
    }
=======
    return MessagesService.getInstance().showInputDialog(project, null, message, title, icon, initialValue, validator, null, null);
>>>>>>> a1e98120
  }

  @Nullable
  public static String showInputDialog(Project project,
                                       @Nls String message,
                                       @Nls(capitalization = Nls.Capitalization.Title) String title,
                                       @Nullable Icon icon,
                                       @Nullable String initialValue,
                                       @Nullable InputValidator validator,
                                       @Nullable TextRange selection) {
    return showInputDialog(project, message, title, icon, initialValue, validator, selection, null);

  }

  @Nullable
  public static String showInputDialog(Project project,
                                       @Nls String message,
                                       @Nls(capitalization = Nls.Capitalization.Title) String title,
                                       @Nullable Icon icon,
                                       @Nullable String initialValue,
                                       @Nullable InputValidator validator,
                                       @Nullable TextRange selection,
                                       @Nullable String comment) {
<<<<<<< HEAD
    if (isApplicationInUnitTestOrHeadless()) {
      return ourTestInputImplementation.show(message, validator);
    }
    else {
      return MessagesService.SERVICE.getInstance().showInputDialog2(project, message, title, icon, initialValue, validator, selection, comment);
    }
=======
    return MessagesService.getInstance().showInputDialog(project, null, message, title, icon, initialValue, validator, selection, comment);
>>>>>>> a1e98120
  }

  @Nullable
  public static String showInputDialog(@NotNull Component parent,
                                       String message,
                                       @Nls(capitalization = Nls.Capitalization.Title) String title,
                                       @Nullable Icon icon,
                                       @Nullable String initialValue,
                                       @Nullable InputValidator validator) {
<<<<<<< HEAD
    if (isApplicationInUnitTestOrHeadless()) {
      return ourTestInputImplementation.show(message, validator);
    }
    else {
      return MessagesService.SERVICE.getInstance().showInputDialog3(parent, message, title, icon, initialValue, validator);
    }
=======
    return MessagesService.getInstance().showInputDialog(null, parent, message, title, icon, initialValue, validator, null, null);
>>>>>>> a1e98120
  }

  /**
   * Use this method only if you do not know project or component
   *
   * @see #showInputDialog(Project, String, String, Icon, String, InputValidator)
   * @see #showInputDialog(Component, String, String, Icon, String, InputValidator)
   */
  @Nullable
  public static String showInputDialog(String message,
                                       @Nls(capitalization = Nls.Capitalization.Title) String title,
                                       @Nullable Icon icon,
                                       @Nullable String initialValue,
                                       @Nullable InputValidator validator) {
<<<<<<< HEAD
    if (isApplicationInUnitTestOrHeadless()) {
      return ourTestInputImplementation.show(message, validator);
    }
    else {
      return MessagesService.SERVICE.getInstance().showInputDialog4(message, title, icon, initialValue, validator);
    }
=======
    return MessagesService.getInstance().showInputDialog(null, null, message, title, icon, initialValue, validator, null, null);
>>>>>>> a1e98120
  }

  @Nullable
  public static String showMultilineInputDialog(Project project,
                                                String message,
                                                @Nls(capitalization = Nls.Capitalization.Title) String title,
                                                @Nullable String initialValue,
                                                @Nullable Icon icon,
                                                @Nullable InputValidator validator) {
<<<<<<< HEAD
    if (isApplicationInUnitTestOrHeadless()) {
      return ourTestInputImplementation.show(message, validator);
    }
    return MessagesService.SERVICE.getInstance().showMultilineInputDialog(project, message, title, initialValue, icon, validator);
=======
    return MessagesService.getInstance().showMultilineInputDialog(project, message, title, initialValue, icon, validator);
>>>>>>> a1e98120
  }

  @NotNull
  public static Pair<String, Boolean> showInputDialogWithCheckBox(String message,
                                                                  @Nls(capitalization = Nls.Capitalization.Title) String title,
                                                                  String checkboxText,
                                                                  boolean checked,
                                                                  boolean checkboxEnabled,
                                                                  @Nullable Icon icon,
                                                                  @NonNls String initialValue,
                                                                  @Nullable InputValidator validator) {
<<<<<<< HEAD
    if (isApplicationInUnitTestOrHeadless()) {
      return new Pair<>(ourTestInputImplementation.show(message), checked);
    }
    else {
      return MessagesService.SERVICE.getInstance()
        .showInputDialogWithCheckBox(message, title, checkboxText, checked, checkboxEnabled, icon, initialValue, validator);
    }
=======
    return MessagesService.getInstance()
      .showInputDialogWithCheckBox(message, title, checkboxText, checked, checkboxEnabled, icon, initialValue, validator);
>>>>>>> a1e98120
  }

  @Nullable
  public static String showEditableChooseDialog(String message,
                                                @Nls(capitalization = Nls.Capitalization.Title) String title,
                                                @Nullable Icon icon,
                                                String[] values,
                                                String initialValue,
                                                @Nullable InputValidator validator) {
<<<<<<< HEAD
    if (isApplicationInUnitTestOrHeadless()) {
      return ourTestInputImplementation.show(message, validator);
    }
    else {
      return MessagesService.SERVICE.getInstance().showEditableChooseDialog(message, title, icon, values, initialValue, validator);
    }
=======
    return MessagesService.getInstance().showEditableChooseDialog(message, title, icon, values, initialValue, validator);
>>>>>>> a1e98120
  }

  /**
   * @deprecated It looks awful!
   */
  @Deprecated
  public static int showChooseDialog(String message,
                                     @Nls(capitalization = Nls.Capitalization.Title) String title,
                                     String[] values,
                                     String initialValue,
                                     @Nullable Icon icon) {
<<<<<<< HEAD
    if (isApplicationInUnitTestOrHeadless()) {
      return ourTestImplementation.show(message);
    }
    else {
      return MessagesService.SERVICE.getInstance().showChooseDialog(message, title, values, initialValue, icon);
    }
=======
    return MessagesService.getInstance().showChooseDialog(null, null, message, title, values, initialValue, icon);
>>>>>>> a1e98120
  }

  /**
   * @deprecated It looks awful!
   */
  @Deprecated
  public static int showChooseDialog(@NotNull Component parent,
                                     String message,
                                     @Nls(capitalization = Nls.Capitalization.Title) String title,
                                     String[] values,
                                     String initialValue,
                                     Icon icon) {
<<<<<<< HEAD
    if (isApplicationInUnitTestOrHeadless()) {
      return ourTestImplementation.show(message);
    }
    else {
      return MessagesService.SERVICE.getInstance().showChooseDialog2(parent, message, title, values, initialValue, icon);
    }
=======
    return MessagesService.getInstance().showChooseDialog(null, parent, message, title, values, initialValue, icon);
>>>>>>> a1e98120
  }

  /**
   * @see DialogWrapper#DialogWrapper(Project, boolean)
   * @deprecated It looks awful!
   */
  @Deprecated
  public static int showChooseDialog(Project project,
                                     String message,
                                     @Nls(capitalization = Nls.Capitalization.Title) String title,
                                     Icon icon,
                                     String[] values,
                                     String initialValue) {
<<<<<<< HEAD
    if (isApplicationInUnitTestOrHeadless()) {
      return ourTestImplementation.show(message);
    }
    else {
      return MessagesService.SERVICE.getInstance().showChooseDialog3(project, message, title, icon, values, initialValue);
    }
=======
    return MessagesService.getInstance().showChooseDialog(project, null, message, title, values, initialValue, icon);
>>>>>>> a1e98120
  }

  /**
   * Shows dialog with given message and title, information icon {@link #getInformationIcon()} and OK button
   */
  public static void showInfoMessage(Component component,
                                     String message,
                                     @NotNull @Nls(capitalization = Nls.Capitalization.Title) String title) {
    try {
      if (canShowMacSheetPanel()) {
        MacMessages.getInstance().showOkMessageDialog(title, message, OK_BUTTON, SwingUtilities.getWindowAncestor(component));
        return;
      }
    }
    catch (MessageException ignored) {/*rollback the message and show a dialog*/}
    catch (Exception reportThis) {
      LOG.error(reportThis);
    }

    showMessageDialog(component, message, title, getInformationIcon());
  }

  /**
   * Shows dialog with given message and title, information icon {@link #getInformationIcon()} and OK button
   */
  public static void showInfoMessage(@Nullable Project project,
                                     @Nls String message,
                                     @NotNull @Nls(capitalization = Nls.Capitalization.Title) String title) {
    try {
      if (canShowMacSheetPanel()) {
        MacMessages.getInstance().showOkMessageDialog(title, message, OK_BUTTON, WindowManager.getInstance().suggestParentWindow(project));
        return;
      }
    }
    catch (MessageException ignored) {/*rollback the message and show a dialog*/}
    catch (Exception reportThis) {
      LOG.error(reportThis);
    }

    showMessageDialog(project, message, title, getInformationIcon());
  }

  /**
   * Shows dialog with given message and title, information icon {@link #getInformationIcon()} and OK button
   * <p/>
   * Use this method only if you do not know project or component
   *
   * @see #showInputDialog(Project, String, String, Icon, String, InputValidator)
   * @see #showInputDialog(Component, String, String, Icon, String, InputValidator)
   */
  public static void showInfoMessage(String message, @NotNull @Nls(capitalization = Nls.Capitalization.Title) String title) {
    try {
      if (canShowMacSheetPanel()) {
        MacMessages.getInstance().showOkMessageDialog(title, message, OK_BUTTON, null);
        return;
      }
    }
    catch (MessageException ignored) {/*rollback the message and show a dialog*/}
    catch (Exception reportThis) {
      LOG.error(reportThis);
    }

    showMessageDialog(message, title, getInformationIcon());
  }

  /**
   * Shows dialog with text area to edit long strings that don't fit in text field.
   */
  public static void showTextAreaDialog(final JTextField textField,
                                        @Nls(capitalization = Nls.Capitalization.Title) final String title,
                                        @NonNls final String dimensionServiceKey,
<<<<<<< HEAD
                                        final Function<String, List<String>> parser,
                                        final Function<List<String>, String> lineJoiner) {
    if (isApplicationInUnitTestOrHeadless()) {
      ourTestImplementation.show(title);
    }
    else {
      MessagesService.SERVICE.getInstance().showTextAreaDialog(textField, title, dimensionServiceKey, parser, lineJoiner);
    }
=======
                                        final Function<? super String, ? extends List<String>> parser,
                                        final Function<? super List<String>, String> lineJoiner) {
    MessagesService.getInstance().showTextAreaDialog(textField, title, dimensionServiceKey, parser, lineJoiner);
>>>>>>> a1e98120
  }

  public static void showTextAreaDialog(final JTextField textField,
                                        final @Nls(capitalization = Nls.Capitalization.Title) String title,
                                        @NonNls final String dimensionServiceKey) {
    showTextAreaDialog(textField, title, dimensionServiceKey, ParametersListUtil.DEFAULT_LINE_PARSER,
                       ParametersListUtil.DEFAULT_LINE_JOINER);
  }
<<<<<<< HEAD
=======

  public static class InputDialog extends MessageDialog {
    protected JTextComponent myField;
    private final InputValidator myValidator;
    private final String myComment;

    public InputDialog(@Nullable Project project,
                       String message,
                       @Nls(capitalization = Nls.Capitalization.Title) String title,
                       @Nullable Icon icon,
                       @Nullable String initialValue,
                       @Nullable InputValidator validator,
                       @NotNull String[] options,
                       int defaultOption,
                       @Nullable String comment) {
      super(project, true);
      myComment = comment;
      myValidator = validator;
      _init(title, message, options, defaultOption, -1, icon, null);
      myField.setText(initialValue);
      enableOkAction();
    }

    public InputDialog(@Nullable Project project,
                       String message,
                       @Nls(capitalization = Nls.Capitalization.Title) String title,
                       @Nullable Icon icon,
                       @Nullable String initialValue,
                       @Nullable InputValidator validator,
                       @NotNull String[] options,
                       int defaultOption) {
      this(project, message, title, icon, initialValue, validator, options, defaultOption, null);
    }

    public InputDialog(@Nullable Project project,
                       String message,
                       @Nls(capitalization = Nls.Capitalization.Title) String title,
                       @Nullable Icon icon,
                       @Nullable String initialValue,
                       @Nullable InputValidator validator) {
      this(project, message, title, icon, initialValue, validator, new String[]{OK_BUTTON, CANCEL_BUTTON}, 0);
    }

    public InputDialog(@NotNull Component parent,
                       String message,
                       @Nls(capitalization = Nls.Capitalization.Title) String title,
                       @Nullable Icon icon,
                       @Nullable String initialValue,
                       @Nullable InputValidator validator) {
      super(null, parent, message, title, new String[]{OK_BUTTON, CANCEL_BUTTON}, -1, 0, icon, null, true);
      myValidator = validator;
      myComment = null;
      myField.setText(initialValue);
      enableOkAction();
    }

    public InputDialog(String message,
                       @Nls(capitalization = Nls.Capitalization.Title) String title,
                       @Nullable Icon icon,
                       @Nullable String initialValue,
                       @Nullable InputValidator validator) {
      super(null, null, message, title, new String[]{OK_BUTTON, CANCEL_BUTTON}, 0, -1, icon, null, true);
      myValidator = validator;
      myComment = null;
      myField.setText(initialValue);
      enableOkAction();
    }

    private void enableOkAction() {
      getOKAction().setEnabled(myValidator == null || myValidator.checkInput(myField.getText().trim()));
    }

    @NotNull
    @Override
    protected Action[] createActions() {
      final Action[] actions = new Action[myOptions.length];
      for (int i = 0; i < myOptions.length; i++) {
        String option = myOptions[i];
        final int exitCode = i;
        if (i == 0) { // "OK" is default button. It has index 0.
          actions[0] = getOKAction();
          actions[0].putValue(DEFAULT_ACTION, Boolean.TRUE);
          myField.getDocument().addDocumentListener(new DocumentAdapter() {
            @Override
            public void textChanged(@NotNull DocumentEvent event) {
              final String text = myField.getText().trim();
              actions[exitCode].setEnabled(myValidator == null || myValidator.checkInput(text));
              if (myValidator instanceof InputValidatorEx) {
                setErrorText(((InputValidatorEx) myValidator).getErrorText(text), myField);
              }
            }
          });
        }
        else {
          actions[i] = new AbstractAction(option) {
            @Override
            public void actionPerformed(ActionEvent e) {
              close(exitCode);
            }
          };
        }
      }
      return actions;
    }

    @Override
    protected void doOKAction() {
      String inputString = myField.getText().trim();
      if (myValidator == null ||
          myValidator.checkInput(inputString) &&
          myValidator.canClose(inputString)) {
        close(0);
      }
    }

    @Override
    protected JComponent createCenterPanel() {
      return null;
    }

    @Override
    protected JComponent createNorthPanel() {
      JPanel panel = createIconPanel();

      JPanel messagePanel = createMessagePanel();
      panel.add(messagePanel, BorderLayout.CENTER);

      if (myComment != null) {
        return UI.PanelFactory.panel(panel).withComment(myComment).createPanel();
      }
      else {
        return panel;
      }
    }

    @Override
    @NotNull
    protected JPanel createMessagePanel() {
      JPanel messagePanel = new JPanel(new BorderLayout());
      if (myMessage != null) {
        JComponent textComponent = createTextComponent();
        messagePanel.add(textComponent, BorderLayout.NORTH);
      }

      myField = createTextFieldComponent();
      messagePanel.add(createScrollableTextComponent(), BorderLayout.SOUTH);

      return messagePanel;
    }

    protected JComponent createScrollableTextComponent() {
      return myField;
    }

    protected JComponent createTextComponent() {
      JComponent textComponent;
      if (BasicHTML.isHTMLString(myMessage)) {
        textComponent = createMessageComponent(myMessage);
      }
      else {
        JLabel textLabel = new JLabel(myMessage);
        textLabel.setUI(new MultiLineLabelUI());
        textComponent = textLabel;
      }
      textComponent.setBorder(BorderFactory.createEmptyBorder(0, 0, 5, 20));
      return textComponent;
    }

    public JTextComponent getTextField() {
      return myField;
    }

    protected JTextComponent createTextFieldComponent() {
      return new JTextField(30);
    }

    @Override
    public JComponent getPreferredFocusedComponent() {
      return myField;
    }

    @Nullable
    public String getInputString() {
      if (getExitCode() == 0) {
        return myField.getText().trim();
      }
      return null;
    }
  }

  public static class MultilineInputDialog extends InputDialog {
    public MultilineInputDialog(Project project,
                                String message,
                                @Nls(capitalization = Nls.Capitalization.Title) String title,
                                @Nullable Icon icon,
                                @Nullable String initialValue,
                                @Nullable InputValidator validator,
                                @NotNull String[] options,
                                int defaultOption) {
      super(project, message, title, icon, initialValue, validator, options, defaultOption);
    }

    @Override
    protected JTextComponent createTextFieldComponent() {
      return new JTextArea(7, 50);
    }

    @Override
    protected JComponent createScrollableTextComponent() {
      return new JBScrollPane(myField);
    }
  }

>>>>>>> a1e98120
}<|MERGE_RESOLUTION|>--- conflicted
+++ resolved
@@ -9,13 +9,8 @@
 import com.intellij.openapi.ui.messages.MessageDialog;
 import com.intellij.openapi.ui.messages.MessagesService;
 import com.intellij.openapi.util.Pair;
+import com.intellij.openapi.util.SystemInfo;
 import com.intellij.openapi.util.TextRange;
-<<<<<<< HEAD
-import com.intellij.openapi.wm.WindowManager;
-import com.intellij.ui.BrowserHyperlinkListener;
-import com.intellij.ui.MessageException;
-import com.intellij.ui.ScrollPaneFactory;
-=======
 import com.intellij.openapi.util.registry.Registry;
 import com.intellij.openapi.wm.WindowManager;
 import com.intellij.ui.BrowserHyperlinkListener;
@@ -23,23 +18,21 @@
 import com.intellij.ui.MessageException;
 import com.intellij.ui.ScrollPaneFactory;
 import com.intellij.ui.components.JBScrollPane;
->>>>>>> a1e98120
 import com.intellij.ui.mac.MacMessages;
 import com.intellij.util.Function;
 import com.intellij.util.PairFunction;
 import com.intellij.util.execution.ParametersListUtil;
+import com.intellij.util.ui.UI;
 import com.intellij.util.ui.UIUtil;
 import org.intellij.lang.annotations.MagicConstant;
 import org.jetbrains.annotations.*;
 
 import javax.swing.*;
+import javax.swing.event.DocumentEvent;
 import javax.swing.plaf.basic.BasicHTML;
-import javax.swing.text.html.HTMLEditorKit;
+import javax.swing.text.JTextComponent;
 import java.awt.*;
-<<<<<<< HEAD
-=======
 import java.awt.event.ActionEvent;
->>>>>>> a1e98120
 import java.util.List;
 
 public class Messages {
@@ -56,7 +49,6 @@
   private static TestDialog ourTestImplementation = TestDialog.DEFAULT;
   private static TestInputDialog ourTestInputImplementation = TestInputDialog.DEFAULT;
   private static final Logger LOG = Logger.getInstance("#com.intellij.openapi.ui.Messages");
-
 
   @TestOnly
   public static TestDialog setTestDialog(TestDialog newValue) {
@@ -151,21 +143,12 @@
     messageComponent.setFont(UIUtil.getLabelFont(fixedFontSize));
     if (BasicHTML.isHTMLString(message)) {
       messageComponent.setEditorKit(UIUtil.getHTMLEditorKit());
-<<<<<<< HEAD
     }
     messageComponent.setText(message);
     messageComponent.setEditable(false);
     if (messageComponent.getCaret() != null) {
       messageComponent.setCaretPosition(0);
     }
-=======
-    }
-    messageComponent.setText(message);
-    messageComponent.setEditable(false);
-    if (messageComponent.getCaret() != null) {
-      messageComponent.setCaretPosition(0);
-    }
->>>>>>> a1e98120
 
     messageComponent.setBackground(UIUtil.getOptionPaneBackground());
     messageComponent.setForeground(UIUtil.getLabelForeground());
@@ -186,16 +169,9 @@
     return showDialog(project, message, title, options, defaultOptionIndex, icon, null);
   }
 
-<<<<<<< HEAD
-  static boolean isApplicationInUnitTestOrHeadless() {
-    final Application application = ApplicationManager.getApplication();
-    return application != null && !application.isOnAir() &&
-           (application.isUnitTestMode() || application.isHeadlessEnvironment());
-=======
   public static boolean isApplicationInUnitTestOrHeadless() {
     final Application application = ApplicationManager.getApplication();
     return application != null && (application.isUnitTestMode() || application.isHeadlessEnvironment());
->>>>>>> a1e98120
   }
 
   @NotNull
@@ -229,16 +205,8 @@
                                int defaultOptionIndex,
                                @Nullable Icon icon,
                                @Nullable DialogWrapper.DoNotAskOption doNotAskOption) {
-<<<<<<< HEAD
-    if (isApplicationInUnitTestOrHeadless()) {
-      return ourTestImplementation.show(message);
-    }
-    return MessagesService.SERVICE.getInstance()
-      .showMessageDialog(project, message, title, options, defaultOptionIndex, icon, doNotAskOption);
-=======
     return MessagesService.getInstance()
       .showMessageDialog(project, null, message, title, options, defaultOptionIndex, -1, icon, doNotAskOption, false);
->>>>>>> a1e98120
   }
 
   /**
@@ -251,25 +219,16 @@
                                           int defaultOptionIndex,
                                           @Nullable Icon icon,
                                           @Nullable DialogWrapper.DoNotAskOption doNotAskOption) {
-<<<<<<< HEAD
-    return MessagesService.SERVICE.getInstance()
-      .showIdeaMessageDialog(project, message, title, options, defaultOptionIndex, -1, icon, doNotAskOption);
-  }
-
-  public static boolean canShowMacSheetPanel() {
-    return MessagesService.SERVICE.getInstance().canShowMacSheetPanel();
-=======
     return MessagesService.getInstance()
       .showMessageDialog(project, null, message, title, options, defaultOptionIndex, -1, icon, doNotAskOption, true);
   }
 
   public static boolean canShowMacSheetPanel() {
     return SystemInfo.isMac && ApplicationManager.getApplication() != null && !isApplicationInUnitTestOrHeadless() && Registry.is("ide.mac.message.dialogs.as.sheets");
->>>>>>> a1e98120
   }
 
   public static boolean isMacSheetEmulation() {
-    return MessagesService.SERVICE.getInstance().isMacSheetEmulation();
+    return SystemInfo.isMac && Registry.is("ide.mac.message.dialogs.as.sheets") && Registry.is("ide.mac.message.sheets.java.emulation");
   }
 
   /**
@@ -283,16 +242,8 @@
                                int defaultOptionIndex,
                                int focusedOptionIndex,
                                Icon icon) {
-<<<<<<< HEAD
-    if (isApplicationInUnitTestOrHeadless()) {
-      return ourTestImplementation.show(message);
-    }
-    return MessagesService.SERVICE.getInstance()
-      .showDialog2(project, message, title, moreInfo, options, defaultOptionIndex, focusedOptionIndex, icon);
-=======
     return MessagesService.getInstance()
       .showMoreInfoMessageDialog(project, message, title, moreInfo, options, defaultOptionIndex, focusedOptionIndex, icon);
->>>>>>> a1e98120
   }
 
 
@@ -305,16 +256,7 @@
                                @NotNull String[] options,
                                int defaultOptionIndex,
                                @Nullable Icon icon) {
-<<<<<<< HEAD
-    if (isApplicationInUnitTestOrHeadless()) {
-      return ourTestImplementation.show(message);
-    }
-    else {
-      return MessagesService.SERVICE.getInstance().showDialog3(parent, message, title, options, defaultOptionIndex, icon);
-    }
-=======
     return MessagesService.getInstance().showMessageDialog(null, parent, message, title, options, defaultOptionIndex, -1, icon, null, false);
->>>>>>> a1e98120
   }
 
   /**
@@ -332,16 +274,8 @@
                                @Nullable Icon icon,
                                @Nullable DialogWrapper.DoNotAskOption doNotAskOption) {
 
-<<<<<<< HEAD
-    if (isApplicationInUnitTestOrHeadless()) {
-      return ourTestImplementation.show(message);
-    }
-    return MessagesService.SERVICE.getInstance()
-      .showDialog(message, title, options, defaultOptionIndex, focusedOptionIndex, icon, doNotAskOption);
-=======
     return MessagesService.getInstance()
       .showMessageDialog(null, null, message, title, options, defaultOptionIndex, focusedOptionIndex, icon, doNotAskOption, false);
->>>>>>> a1e98120
   }
 
   /**
@@ -694,10 +628,7 @@
    * @deprecated Please provide meaningful action names via {@link #showOkCancelDialog(Project, String, String, String, String, Icon)} instead
    */
   @OkCancelResult
-<<<<<<< HEAD
-=======
   @Deprecated
->>>>>>> a1e98120
   public static int showOkCancelDialog(Project project,
                                        String message,
                                        @Nls(capitalization = Nls.Capitalization.Title) String title,
@@ -735,10 +666,7 @@
    * @deprecated Please provide meaningful action names via {@link #showOkCancelDialog(Component, String, String, String, String, Icon)} instead
    */
   @OkCancelResult
-<<<<<<< HEAD
-=======
   @Deprecated
->>>>>>> a1e98120
   public static int showOkCancelDialog(@NotNull Component parent,
                                        String message,
                                        @Nls(capitalization = Nls.Capitalization.Title) String title,
@@ -750,12 +678,7 @@
    * Use this method only if you do not know project or component
    *
    * @return {@link #OK} if user pressed "Ok" or {@link #CANCEL} if user pressed "Cancel" button.
-<<<<<<< HEAD
-   * @see #showOkCancelDialog(Project, String, String, Icon)
-   * @see #showOkCancelDialog(Component, String, String, Icon)
-=======
    * @deprecated Please provide meaningful action names via {@link #showOkCancelDialog(String, String, String, String, Icon)} instead
->>>>>>> a1e98120
    */
   @OkCancelResult
   @Deprecated
@@ -815,12 +738,8 @@
                                                final int focusedOptionIndex,
                                                Icon icon) {
     return showCheckboxMessageDialog(message, title, new String[]{OK_BUTTON, CANCEL_BUTTON}, checkboxText, checked, defaultOptionIndex,
-                                     focusedOptionIndex, icon, new PairFunction<Integer, JCheckBox, Integer>() {
-        @Override
-        public Integer fun(final Integer exitCode, final JCheckBox cb) {
-          return exitCode == -1 ? CANCEL : exitCode + (cb.isSelected() ? 1 : 0);
-        }
-      });
+                                     focusedOptionIndex, icon,
+                                     (exitCode, cb) -> exitCode == -1 ? CANCEL : exitCode + (cb.isSelected() ? 1 : 0));
   }
 
   public static int showCheckboxMessageDialog(String message,
@@ -831,22 +750,10 @@
                                               final int defaultOptionIndex,
                                               final int focusedOptionIndex,
                                               Icon icon,
-<<<<<<< HEAD
-                                              @Nullable final PairFunction<Integer, JCheckBox, Integer> exitFunc) {
-    if (isApplicationInUnitTestOrHeadless()) {
-      return ourTestImplementation.show(message);
-    }
-    else {
-      return MessagesService.SERVICE.getInstance()
-        .showTwoStepConfirmationDialog(message, title, options, checkboxText, checked, defaultOptionIndex, focusedOptionIndex, icon,
-                                       exitFunc);
-    }
-=======
                                               @Nullable final PairFunction<? super Integer, ? super JCheckBox, Integer> exitFunc) {
     return MessagesService.getInstance()
       .showTwoStepConfirmationDialog(message, title, options, checkboxText, checked, defaultOptionIndex, focusedOptionIndex, icon,
                                      exitFunc);
->>>>>>> a1e98120
   }
 
 
@@ -1149,15 +1056,7 @@
                                           @Nls(capitalization = Nls.Capitalization.Title) String title,
                                           @Nullable Icon icon,
                                           @Nullable InputValidator validator) {
-<<<<<<< HEAD
-    if (isApplicationInUnitTestOrHeadless()) {
-      return ourTestInputImplementation.show(message, validator);
-    }
-
-    return MessagesService.SERVICE.getInstance().showPasswordDialog(project, message, title, icon, validator);
-=======
     return MessagesService.getInstance().showPasswordDialog(project, message, title, icon, validator);
->>>>>>> a1e98120
   }
 
   /**
@@ -1200,16 +1099,7 @@
                                        @Nullable Icon icon,
                                        @Nullable String initialValue,
                                        @Nullable InputValidator validator) {
-<<<<<<< HEAD
-    if (isApplicationInUnitTestOrHeadless()) {
-      return ourTestInputImplementation.show(message, validator);
-    }
-    else {
-      return MessagesService.SERVICE.getInstance().showInputDialog(project, message, title, icon, initialValue, validator);
-    }
-=======
     return MessagesService.getInstance().showInputDialog(project, null, message, title, icon, initialValue, validator, null, null);
->>>>>>> a1e98120
   }
 
   @Nullable
@@ -1233,16 +1123,7 @@
                                        @Nullable InputValidator validator,
                                        @Nullable TextRange selection,
                                        @Nullable String comment) {
-<<<<<<< HEAD
-    if (isApplicationInUnitTestOrHeadless()) {
-      return ourTestInputImplementation.show(message, validator);
-    }
-    else {
-      return MessagesService.SERVICE.getInstance().showInputDialog2(project, message, title, icon, initialValue, validator, selection, comment);
-    }
-=======
     return MessagesService.getInstance().showInputDialog(project, null, message, title, icon, initialValue, validator, selection, comment);
->>>>>>> a1e98120
   }
 
   @Nullable
@@ -1252,16 +1133,7 @@
                                        @Nullable Icon icon,
                                        @Nullable String initialValue,
                                        @Nullable InputValidator validator) {
-<<<<<<< HEAD
-    if (isApplicationInUnitTestOrHeadless()) {
-      return ourTestInputImplementation.show(message, validator);
-    }
-    else {
-      return MessagesService.SERVICE.getInstance().showInputDialog3(parent, message, title, icon, initialValue, validator);
-    }
-=======
     return MessagesService.getInstance().showInputDialog(null, parent, message, title, icon, initialValue, validator, null, null);
->>>>>>> a1e98120
   }
 
   /**
@@ -1276,16 +1148,7 @@
                                        @Nullable Icon icon,
                                        @Nullable String initialValue,
                                        @Nullable InputValidator validator) {
-<<<<<<< HEAD
-    if (isApplicationInUnitTestOrHeadless()) {
-      return ourTestInputImplementation.show(message, validator);
-    }
-    else {
-      return MessagesService.SERVICE.getInstance().showInputDialog4(message, title, icon, initialValue, validator);
-    }
-=======
     return MessagesService.getInstance().showInputDialog(null, null, message, title, icon, initialValue, validator, null, null);
->>>>>>> a1e98120
   }
 
   @Nullable
@@ -1295,14 +1158,7 @@
                                                 @Nullable String initialValue,
                                                 @Nullable Icon icon,
                                                 @Nullable InputValidator validator) {
-<<<<<<< HEAD
-    if (isApplicationInUnitTestOrHeadless()) {
-      return ourTestInputImplementation.show(message, validator);
-    }
-    return MessagesService.SERVICE.getInstance().showMultilineInputDialog(project, message, title, initialValue, icon, validator);
-=======
     return MessagesService.getInstance().showMultilineInputDialog(project, message, title, initialValue, icon, validator);
->>>>>>> a1e98120
   }
 
   @NotNull
@@ -1314,18 +1170,8 @@
                                                                   @Nullable Icon icon,
                                                                   @NonNls String initialValue,
                                                                   @Nullable InputValidator validator) {
-<<<<<<< HEAD
-    if (isApplicationInUnitTestOrHeadless()) {
-      return new Pair<>(ourTestInputImplementation.show(message), checked);
-    }
-    else {
-      return MessagesService.SERVICE.getInstance()
-        .showInputDialogWithCheckBox(message, title, checkboxText, checked, checkboxEnabled, icon, initialValue, validator);
-    }
-=======
     return MessagesService.getInstance()
       .showInputDialogWithCheckBox(message, title, checkboxText, checked, checkboxEnabled, icon, initialValue, validator);
->>>>>>> a1e98120
   }
 
   @Nullable
@@ -1335,16 +1181,7 @@
                                                 String[] values,
                                                 String initialValue,
                                                 @Nullable InputValidator validator) {
-<<<<<<< HEAD
-    if (isApplicationInUnitTestOrHeadless()) {
-      return ourTestInputImplementation.show(message, validator);
-    }
-    else {
-      return MessagesService.SERVICE.getInstance().showEditableChooseDialog(message, title, icon, values, initialValue, validator);
-    }
-=======
     return MessagesService.getInstance().showEditableChooseDialog(message, title, icon, values, initialValue, validator);
->>>>>>> a1e98120
   }
 
   /**
@@ -1356,16 +1193,7 @@
                                      String[] values,
                                      String initialValue,
                                      @Nullable Icon icon) {
-<<<<<<< HEAD
-    if (isApplicationInUnitTestOrHeadless()) {
-      return ourTestImplementation.show(message);
-    }
-    else {
-      return MessagesService.SERVICE.getInstance().showChooseDialog(message, title, values, initialValue, icon);
-    }
-=======
     return MessagesService.getInstance().showChooseDialog(null, null, message, title, values, initialValue, icon);
->>>>>>> a1e98120
   }
 
   /**
@@ -1378,16 +1206,7 @@
                                      String[] values,
                                      String initialValue,
                                      Icon icon) {
-<<<<<<< HEAD
-    if (isApplicationInUnitTestOrHeadless()) {
-      return ourTestImplementation.show(message);
-    }
-    else {
-      return MessagesService.SERVICE.getInstance().showChooseDialog2(parent, message, title, values, initialValue, icon);
-    }
-=======
     return MessagesService.getInstance().showChooseDialog(null, parent, message, title, values, initialValue, icon);
->>>>>>> a1e98120
   }
 
   /**
@@ -1401,16 +1220,7 @@
                                      Icon icon,
                                      String[] values,
                                      String initialValue) {
-<<<<<<< HEAD
-    if (isApplicationInUnitTestOrHeadless()) {
-      return ourTestImplementation.show(message);
-    }
-    else {
-      return MessagesService.SERVICE.getInstance().showChooseDialog3(project, message, title, icon, values, initialValue);
-    }
-=======
     return MessagesService.getInstance().showChooseDialog(project, null, message, title, values, initialValue, icon);
->>>>>>> a1e98120
   }
 
   /**
@@ -1482,20 +1292,9 @@
   public static void showTextAreaDialog(final JTextField textField,
                                         @Nls(capitalization = Nls.Capitalization.Title) final String title,
                                         @NonNls final String dimensionServiceKey,
-<<<<<<< HEAD
-                                        final Function<String, List<String>> parser,
-                                        final Function<List<String>, String> lineJoiner) {
-    if (isApplicationInUnitTestOrHeadless()) {
-      ourTestImplementation.show(title);
-    }
-    else {
-      MessagesService.SERVICE.getInstance().showTextAreaDialog(textField, title, dimensionServiceKey, parser, lineJoiner);
-    }
-=======
                                         final Function<? super String, ? extends List<String>> parser,
                                         final Function<? super List<String>, String> lineJoiner) {
     MessagesService.getInstance().showTextAreaDialog(textField, title, dimensionServiceKey, parser, lineJoiner);
->>>>>>> a1e98120
   }
 
   public static void showTextAreaDialog(final JTextField textField,
@@ -1504,8 +1303,6 @@
     showTextAreaDialog(textField, title, dimensionServiceKey, ParametersListUtil.DEFAULT_LINE_PARSER,
                        ParametersListUtil.DEFAULT_LINE_JOINER);
   }
-<<<<<<< HEAD
-=======
 
   public static class InputDialog extends MessageDialog {
     protected JTextComponent myField;
@@ -1719,5 +1516,4 @@
     }
   }
 
->>>>>>> a1e98120
 }