/*
 * Copyright 2000-2016 JetBrains s.r.o.
 *
 * Licensed under the Apache License, Version 2.0 (the "License");
 * you may not use this file except in compliance with the License.
 * You may obtain a copy of the License at
 *
 * http://www.apache.org/licenses/LICENSE-2.0
 *
 * Unless required by applicable law or agreed to in writing, software
 * distributed under the License is distributed on an "AS IS" BASIS,
 * WITHOUT WARRANTIES OR CONDITIONS OF ANY KIND, either express or implied.
 * See the License for the specific language governing permissions and
 * limitations under the License.
 */

package com.intellij.codeInsight.daemon.impl;

import com.intellij.codeHighlighting.TextEditorHighlightingPass;
import com.intellij.codeInsight.daemon.DaemonCodeAnalyzer;
import com.intellij.codeInsight.hint.HintManager;
import com.intellij.codeInsight.intention.IntentionAction;
import com.intellij.codeInsight.intention.IntentionManager;
import com.intellij.codeInsight.intention.impl.*;
import com.intellij.codeInsight.intention.impl.config.IntentionManagerSettings;
import com.intellij.codeInsight.template.impl.TemplateManagerImpl;
import com.intellij.codeInsight.template.impl.TemplateState;
import com.intellij.codeInspection.actions.CleanupAllIntention;
import com.intellij.lang.annotation.HighlightSeverity;
import com.intellij.openapi.application.ApplicationManager;
import com.intellij.openapi.diagnostic.Logger;
import com.intellij.openapi.editor.Document;
import com.intellij.openapi.editor.Editor;
import com.intellij.openapi.editor.LogicalPosition;
import com.intellij.openapi.editor.RangeMarker;
import com.intellij.openapi.editor.ex.EditorEx;
import com.intellij.openapi.editor.ex.MarkupModelEx;
import com.intellij.openapi.editor.ex.RangeHighlighterEx;
import com.intellij.openapi.editor.impl.DocumentMarkupModel;
import com.intellij.openapi.fileEditor.FileDocumentManager;
import com.intellij.openapi.progress.ProgressIndicator;
import com.intellij.openapi.project.DumbService;
import com.intellij.openapi.project.Project;
import com.intellij.openapi.util.Condition;
import com.intellij.openapi.util.Pair;
import com.intellij.openapi.util.Segment;
import com.intellij.psi.IntentionFilterOwner;
import com.intellij.psi.PsiDocumentManager;
import com.intellij.psi.PsiElement;
import com.intellij.psi.PsiFile;
import com.intellij.psi.impl.source.tree.injected.InjectedLanguageUtil;
import com.intellij.util.CommonProcessors;
import com.intellij.util.PairProcessor;
import com.intellij.util.Processor;
import com.intellij.util.containers.ContainerUtil;
import org.jetbrains.annotations.NonNls;
import org.jetbrains.annotations.NotNull;

import java.awt.*;
import java.util.ArrayList;
import java.util.Iterator;
import java.util.List;

public class ShowIntentionsPass extends TextEditorHighlightingPass {
  private static final Logger LOG = Logger.getInstance("#com.intellij.codeInsight.daemon.impl.ShowIntentionsPass");
  private final Editor myEditor;

  private final PsiFile myFile;
  private final int myPassIdToShowIntentionsFor;
  private final IntentionsInfo myIntentionsInfo = new IntentionsInfo();
  private volatile boolean myShowBulb = ApplicationManager.getApplication().isOnAir();
  private volatile boolean myHasToRecreate;

  @NotNull
  public static List<HighlightInfo.IntentionActionDescriptor> getAvailableActions(@NotNull final Editor editor,
                                                                                  @NotNull final PsiFile file,
                                                                                  final int passId) {
    final int offset = ((EditorEx)editor).getExpectedCaretOffset();
    final Project project = file.getProject();

    final List<HighlightInfo.IntentionActionDescriptor> result = new ArrayList<HighlightInfo.IntentionActionDescriptor>();
    DaemonCodeAnalyzerImpl.processHighlightsNearOffset(editor.getDocument(), project, HighlightSeverity.INFORMATION, offset, true,
                                                       new Processor<HighlightInfo>() {
                                                         @Override
                                                         public boolean process(HighlightInfo info) {
                                                           addAvailableActionsForGroups(info, editor, file, result, passId, offset);
                                                           return true;
                                                         }
                                                       });
    return result;
  }

  private static void addAvailableActionsForGroups(@NotNull HighlightInfo info,
                                                   @NotNull Editor editor,
                                                   @NotNull PsiFile file,
                                                   @NotNull List<HighlightInfo.IntentionActionDescriptor> outList,
                                                   int group,
                                                   int offset) {
    if (info.quickFixActionMarkers == null) return;
    if (group != -1 && group != info.getGroup()) return;
    boolean fixRangeIsNotEmpty = !info.getFixTextRange().isEmpty();
    Editor injectedEditor = null;
    PsiFile injectedFile = null;
    for (Pair<HighlightInfo.IntentionActionDescriptor, RangeMarker> pair : info.quickFixActionMarkers) {
      HighlightInfo.IntentionActionDescriptor actionInGroup = pair.first;
      RangeMarker range = pair.second;
      if (!range.isValid() || fixRangeIsNotEmpty && isEmpty(range)) continue;

      if (DumbService.isDumb(file.getProject()) && !DumbService.isDumbAware(actionInGroup.getAction())) {
        continue;
      }

      int start = range.getStartOffset();
      int end = range.getEndOffset();
      final Project project = file.getProject();
      if (start > offset || offset > end) {
        continue;
      }
      Editor editorToUse;
      PsiFile fileToUse;
      if (info.isFromInjection()) {
        if (injectedEditor == null) {
          injectedFile = InjectedLanguageUtil.findInjectedPsiNoCommit(file, offset);
          injectedEditor = InjectedLanguageUtil.getInjectedEditorForInjectedFile(editor, injectedFile);
        }
        editorToUse = injectedEditor;
        fileToUse = injectedFile;
      }
      else {
        editorToUse = editor;
        fileToUse = file;
      }
      if (actionInGroup.getAction().isAvailable(project, editorToUse, fileToUse)) {
        outList.add(actionInGroup);
      }
    }
  }

  private static boolean isEmpty(@NotNull Segment segment) {
    return segment.getEndOffset() <= segment.getStartOffset();
  }

  public static class IntentionsInfo {
    public final List<HighlightInfo.IntentionActionDescriptor> intentionsToShow = ContainerUtil.createLockFreeCopyOnWriteList();
    public final List<HighlightInfo.IntentionActionDescriptor> errorFixesToShow = ContainerUtil.createLockFreeCopyOnWriteList();
    public final List<HighlightInfo.IntentionActionDescriptor> inspectionFixesToShow = ContainerUtil.createLockFreeCopyOnWriteList();
    public final List<HighlightInfo.IntentionActionDescriptor> guttersToShow = ContainerUtil.createLockFreeCopyOnWriteList();
    public final List<HighlightInfo.IntentionActionDescriptor> notificationActionsToShow = ContainerUtil.createLockFreeCopyOnWriteList();

    private void filterActions(@NotNull IntentionFilterOwner.IntentionActionsFilter actionsFilter) {
      filter(intentionsToShow, actionsFilter);
      filter(errorFixesToShow, actionsFilter);
      filter(inspectionFixesToShow, actionsFilter);
      filter(guttersToShow, actionsFilter);
    }

    private static void filter(@NotNull List<HighlightInfo.IntentionActionDescriptor> descriptors,
                               @NotNull IntentionFilterOwner.IntentionActionsFilter actionsFilter) {
      for (Iterator<HighlightInfo.IntentionActionDescriptor> it = descriptors.iterator(); it.hasNext(); ) {
        HighlightInfo.IntentionActionDescriptor actionDescriptor = it.next();
        if (!actionsFilter.isAvailable(actionDescriptor.getAction())) it.remove();
      }
    }

    public boolean isEmpty() {
      return intentionsToShow.isEmpty() && errorFixesToShow.isEmpty() && inspectionFixesToShow.isEmpty() && guttersToShow.isEmpty() && 
             notificationActionsToShow.isEmpty();
    }

    @NonNls
    @Override
    public String toString() {
<<<<<<< HEAD
      return "Errors: " + errorFixesToShow + "; " +
             "Inspection fixes: " + inspectionFixesToShow + "; " +
             "Intentions: " + intentionsToShow + "; " +
             "Gutters: " + guttersToShow;
=======
      return
        "Errors: " + errorFixesToShow + "; " +
        "Inspection fixes: " + inspectionFixesToShow + "; " +
        "Intentions: " + intentionsToShow + "; " +
        "Gutters: " + guttersToShow +
        "Notifications: " + notificationActionsToShow;
>>>>>>> 95859d46
    }
  }

  ShowIntentionsPass(@NotNull Project project, @NotNull Editor editor, int passId) {
    super(project, editor.getDocument(), false);
    myPassIdToShowIntentionsFor = passId;
    ApplicationManager.getApplication().assertIsDispatchThread();

    myEditor = editor;

    PsiDocumentManager documentManager = PsiDocumentManager.getInstance(project);

    myFile = documentManager.getPsiFile(myEditor.getDocument());
    assert myFile != null : FileDocumentManager.getInstance().getFile(myEditor.getDocument());
  }

  @Override
  public void doCollectInformation(@NotNull ProgressIndicator progress) {
//    if (ApplicationManager.getApplication().hasUI() &&
//        !myEditor.getContentComponent().hasFocus()) return;

    TemplateState state = TemplateManagerImpl.getTemplateState(myEditor);
    if (state != null && !state.isFinished()) return;
    DaemonCodeAnalyzerImpl codeAnalyzer = (DaemonCodeAnalyzerImpl)DaemonCodeAnalyzer.getInstance(myProject);
    getIntentionActionsToShow();
    updateActions(codeAnalyzer);
  }

  @Override
  public void doApplyInformationToEditor() {
    ApplicationManager.getApplication().assertIsDispatchThread();

    // do not show intentions if caret is outside visible area
    LogicalPosition caretPos = myEditor.getCaretModel().getLogicalPosition();
    if (!ApplicationManager.getApplication().isOnAir()) {
      if (!ApplicationManager.getApplication().hasUI()) return;

      Rectangle visibleArea = myEditor.getScrollingModel().getVisibleArea();
      Point xy = myEditor.logicalPositionToXY(caretPos);
      if (!visibleArea.contains(xy)) return;
    }

    TemplateState state = TemplateManagerImpl.getTemplateState(myEditor);
    if (myShowBulb && (state == null || state.isFinished()) && !HintManager.getInstance().hasShownHintsThatWillHideByOtherHint(false)) {
      DaemonCodeAnalyzerImpl codeAnalyzer = (DaemonCodeAnalyzerImpl)DaemonCodeAnalyzer.getInstance(myProject);
      codeAnalyzer.setLastIntentionHint(myProject, myFile, myEditor, myIntentionsInfo, myHasToRecreate);
    }
  }

  private void getIntentionActionsToShow() {
    getActionsToShow(myEditor, myFile, myIntentionsInfo, myPassIdToShowIntentionsFor);
    if (myFile instanceof IntentionFilterOwner) {
      final IntentionFilterOwner.IntentionActionsFilter actionsFilter = ((IntentionFilterOwner)myFile).getIntentionActionsFilter();
      if (actionsFilter == null) return;
      if (actionsFilter != IntentionFilterOwner.IntentionActionsFilter.EVERYTHING_AVAILABLE) {
        myIntentionsInfo.filterActions(actionsFilter);
      }
    }

    if (myIntentionsInfo.isEmpty()) {
      return;
    }
<<<<<<< HEAD
    myShowBulb = ApplicationManager.getApplication().isOnAir() ||
                 !myIntentionsInfo.guttersToShow.isEmpty() ||
                 ContainerUtil.exists(ContainerUtil.concat(myIntentionsInfo.errorFixesToShow, myIntentionsInfo.inspectionFixesToShow,
                                                           myIntentionsInfo.intentionsToShow),
                                      new Condition<HighlightInfo.IntentionActionDescriptor>() {
                                        @Override
                                        public boolean value(HighlightInfo.IntentionActionDescriptor descriptor) {
                                          return IntentionManagerSettings.getInstance().isShowLightBulb(descriptor.getAction());
                                        }
                                      });
=======
    myShowBulb = !myIntentionsInfo.guttersToShow.isEmpty() || !myIntentionsInfo.notificationActionsToShow.isEmpty() ||
      ContainerUtil.exists(ContainerUtil.concat(myIntentionsInfo.errorFixesToShow, myIntentionsInfo.inspectionFixesToShow,myIntentionsInfo.intentionsToShow), new Condition<HighlightInfo.IntentionActionDescriptor>() {
        @Override
        public boolean value(HighlightInfo.IntentionActionDescriptor descriptor) {
          return IntentionManagerSettings.getInstance().isShowLightBulb(descriptor.getAction());
        }
      });
>>>>>>> 95859d46
  }

  private static boolean appendCleanupCode(@NotNull List<HighlightInfo.IntentionActionDescriptor> actionDescriptors,
                                           @NotNull PsiFile file) {
    for (HighlightInfo.IntentionActionDescriptor descriptor : actionDescriptors) {
      if (descriptor.canCleanup(file)) {
        final ArrayList<IntentionAction> options = new ArrayList<IntentionAction>();
        options.add(EditCleanupProfileIntentionAction.INSTANCE);
        options.add(CleanupOnScopeIntention.INSTANCE);
        actionDescriptors.add(new HighlightInfo.IntentionActionDescriptor(CleanupAllIntention.INSTANCE, options, "Code Cleanup Options"));
        return true;
      }
    }
    return false;
  }

  private void updateActions(@NotNull DaemonCodeAnalyzerImpl codeAnalyzer) {
    IntentionHintComponent hintComponent = codeAnalyzer.getLastIntentionHint(myEditor);
    if (!myShowBulb || hintComponent == null || !hintComponent.isForEditor(myEditor)) {
      return;
    }
    IntentionHintComponent.PopupUpdateResult result = hintComponent.updateActions(myIntentionsInfo);
    if (result == IntentionHintComponent.PopupUpdateResult.HIDE_AND_RECREATE) {
      // reshow all
    }
    else if (result == IntentionHintComponent.PopupUpdateResult.CHANGED_INVISIBLE) {
      myHasToRecreate = true;
    }
  }

  public static void getActionsToShow(@NotNull final Editor hostEditor,
                                      @NotNull final PsiFile hostFile,
                                      @NotNull final IntentionsInfo intentions,
                                      int passIdToShowIntentionsFor) {
    final PsiElement psiElement = hostFile.findElementAt(hostEditor.getCaretModel().getOffset());
    LOG.assertTrue(psiElement == null || psiElement.isValid(), psiElement);

    int offset = hostEditor.getCaretModel().getOffset();
    final Project project = hostFile.getProject();

    List<HighlightInfo.IntentionActionDescriptor> fixes = getAvailableActions(hostEditor, hostFile, passIdToShowIntentionsFor);
    final DaemonCodeAnalyzer codeAnalyzer = DaemonCodeAnalyzer.getInstance(project);
    final Document hostDocument = hostEditor.getDocument();
    HighlightInfo infoAtCursor = ((DaemonCodeAnalyzerImpl)codeAnalyzer).findHighlightByOffset(hostDocument, offset, true);
    if (infoAtCursor == null) {
      intentions.errorFixesToShow.addAll(fixes);
    }
    else {
      final boolean isError = infoAtCursor.getSeverity() == HighlightSeverity.ERROR;
      for (HighlightInfo.IntentionActionDescriptor fix : fixes) {
        if (fix.isError() && isError) {
          intentions.errorFixesToShow.add(fix);
        }
        else {
          intentions.inspectionFixesToShow.add(fix);
        }
      }
    }

    for (final IntentionAction action : IntentionManager.getInstance().getAvailableIntentionActions()) {
      Pair<PsiFile, Editor> place =
        ShowIntentionActionsHandler.chooseBetweenHostAndInjected(hostFile, hostEditor, new PairProcessor<PsiFile, Editor>() {
          @Override
          public boolean process(PsiFile psiFile, Editor editor) {
            return ShowIntentionActionsHandler.availableFor(psiFile, editor, action);
          }
        });

      if (place != null) {
        List<IntentionAction> enableDisableIntentionAction = new ArrayList<IntentionAction>();
        enableDisableIntentionAction.add(new EnableDisableIntentionAction(action));
        enableDisableIntentionAction.add(new EditIntentionSettingsAction(action));
        HighlightInfo.IntentionActionDescriptor descriptor =
          new HighlightInfo.IntentionActionDescriptor(action, enableDisableIntentionAction, null);
        if (!fixes.contains(descriptor)) {
          intentions.intentionsToShow.add(descriptor);
        }
      }
    }

    final int line = hostDocument.getLineNumber(offset);
    MarkupModelEx model = (MarkupModelEx)DocumentMarkupModel.forDocument(hostDocument, project, true);
    CommonProcessors.CollectProcessor<RangeHighlighterEx> processor = new CommonProcessors.CollectProcessor<RangeHighlighterEx>();
    model.processRangeHighlightersOverlappingWith(hostDocument.getLineStartOffset(line), hostDocument.getLineEndOffset(line), processor);

    for (RangeHighlighterEx highlighter : processor.getResults()) {
      GutterIntentionAction.addActions(project, hostEditor, hostFile, highlighter, intentions.guttersToShow);
    }

    boolean cleanup = appendCleanupCode(intentions.inspectionFixesToShow, hostFile);
    if (!cleanup) {
      appendCleanupCode(intentions.errorFixesToShow, hostFile);
    }
    
    EditorNotificationActions.collectDescriptorsForEditor(hostEditor, intentions.notificationActionsToShow);
  }
}
<|MERGE_RESOLUTION|>--- conflicted
+++ resolved
@@ -163,26 +163,18 @@
     }
 
     public boolean isEmpty() {
-      return intentionsToShow.isEmpty() && errorFixesToShow.isEmpty() && inspectionFixesToShow.isEmpty() && guttersToShow.isEmpty() && 
+      return intentionsToShow.isEmpty() && errorFixesToShow.isEmpty() && inspectionFixesToShow.isEmpty() && guttersToShow.isEmpty() &&
              notificationActionsToShow.isEmpty();
     }
 
     @NonNls
     @Override
     public String toString() {
-<<<<<<< HEAD
       return "Errors: " + errorFixesToShow + "; " +
              "Inspection fixes: " + inspectionFixesToShow + "; " +
              "Intentions: " + intentionsToShow + "; " +
-             "Gutters: " + guttersToShow;
-=======
-      return
-        "Errors: " + errorFixesToShow + "; " +
-        "Inspection fixes: " + inspectionFixesToShow + "; " +
-        "Intentions: " + intentionsToShow + "; " +
-        "Gutters: " + guttersToShow +
-        "Notifications: " + notificationActionsToShow;
->>>>>>> 95859d46
+             "Gutters: " + guttersToShow +
+             "Notifications: " + notificationActionsToShow;
     }
   }
 
@@ -245,9 +237,9 @@
     if (myIntentionsInfo.isEmpty()) {
       return;
     }
-<<<<<<< HEAD
     myShowBulb = ApplicationManager.getApplication().isOnAir() ||
                  !myIntentionsInfo.guttersToShow.isEmpty() ||
+                 !myIntentionsInfo.notificationActionsToShow.isEmpty() ||
                  ContainerUtil.exists(ContainerUtil.concat(myIntentionsInfo.errorFixesToShow, myIntentionsInfo.inspectionFixesToShow,
                                                            myIntentionsInfo.intentionsToShow),
                                       new Condition<HighlightInfo.IntentionActionDescriptor>() {
@@ -256,15 +248,6 @@
                                           return IntentionManagerSettings.getInstance().isShowLightBulb(descriptor.getAction());
                                         }
                                       });
-=======
-    myShowBulb = !myIntentionsInfo.guttersToShow.isEmpty() || !myIntentionsInfo.notificationActionsToShow.isEmpty() ||
-      ContainerUtil.exists(ContainerUtil.concat(myIntentionsInfo.errorFixesToShow, myIntentionsInfo.inspectionFixesToShow,myIntentionsInfo.intentionsToShow), new Condition<HighlightInfo.IntentionActionDescriptor>() {
-        @Override
-        public boolean value(HighlightInfo.IntentionActionDescriptor descriptor) {
-          return IntentionManagerSettings.getInstance().isShowLightBulb(descriptor.getAction());
-        }
-      });
->>>>>>> 95859d46
   }
 
   private static boolean appendCleanupCode(@NotNull List<HighlightInfo.IntentionActionDescriptor> actionDescriptors,
@@ -358,7 +341,7 @@
     if (!cleanup) {
       appendCleanupCode(intentions.errorFixesToShow, hostFile);
     }
-    
+
     EditorNotificationActions.collectDescriptorsForEditor(hostEditor, intentions.notificationActionsToShow);
   }
 }
