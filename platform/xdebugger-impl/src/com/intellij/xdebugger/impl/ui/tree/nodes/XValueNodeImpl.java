--- conflicted
+++ resolved
@@ -40,12 +40,7 @@
 /**
  * @author nik
  */
-<<<<<<< HEAD
-public class XValueNodeImpl extends XValueContainerNode<XValue>
-  implements XValueNode, XCompositeNode, XValueNodePresentationConfigurator.ConfigurableXValueNode {
-=======
 public class XValueNodeImpl extends XValueContainerNode<XValue> implements XValueNode, XCompositeNode, XValueNodePresentationConfigurator.ConfigurableXValueNode, RestorableStateNode {
->>>>>>> 4c471d25
   public static final Comparator<XValueNodeImpl> COMPARATOR = new Comparator<XValueNodeImpl>() {
     @Override
     public int compare(XValueNodeImpl o1, XValueNodeImpl o2) {
@@ -139,13 +134,13 @@
   private void updateText() {
     myText.clear();
     if (myTree.getSession() instanceof XDebugSessionImpl) {
-      XValueMarkers<?, ?> markers = ((XDebugSessionImpl)myTree.getSession()).getValueMarkers();
-      if (markers != null) {
-        ValueMarkup markup = markers.getMarkup(myValueContainer);
-        if (markup != null) {
-          myText.append("[" + markup.getText() + "] ", new SimpleTextAttributes(SimpleTextAttributes.STYLE_BOLD, markup.getColor()));
-        }
+    XValueMarkers<?,?> markers = ((XDebugSessionImpl)myTree.getSession()).getValueMarkers();
+    if (markers != null) {
+      ValueMarkup markup = markers.getMarkup(myValueContainer);
+      if (markup != null) {
+        myText.append("[" + markup.getText() + "] ", new SimpleTextAttributes(SimpleTextAttributes.STYLE_BOLD, markup.getColor()));
       }
+    }
     }
     appendName();
     buildText(myValuePresentation, myText, myChanged);
