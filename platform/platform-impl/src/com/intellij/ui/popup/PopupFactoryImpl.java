--- conflicted
+++ resolved
@@ -1,5 +1,5 @@
 /*
- * Copyright 2000-2016 JetBrains s.r.o.
+ * Copyright 2000-2012 JetBrains s.r.o.
  *
  * Licensed under the Apache License, Version 2.0 (the "License");
  * you may not use this file except in compliance with the License.
@@ -49,13 +49,10 @@
 import com.intellij.ui.popup.list.ListPopupImpl;
 import com.intellij.ui.popup.mock.MockConfirmation;
 import com.intellij.ui.popup.tree.TreePopupImpl;
+import com.intellij.util.Function;
 import com.intellij.util.ObjectUtils;
 import com.intellij.util.containers.ContainerUtil;
 import com.intellij.util.containers.WeakHashMap;
-import com.intellij.util.ui.EmptyIcon;
-import com.intellij.util.ui.StatusText;
-import com.intellij.util.ui.UIUtil;
-import org.jetbrains.annotations.NonNls;
 import org.jetbrains.annotations.NotNull;
 import org.jetbrains.annotations.Nullable;
 
@@ -83,7 +80,7 @@
 
   private static final Logger LOG = Logger.getInstance("#com.intellij.ui.popup.PopupFactoryImpl");
 
-  private final Map<Disposable, List<Balloon>> myStorage = new WeakHashMap<>();
+  private final Map<Disposable, List<Balloon>> myStorage = new WeakHashMap<Disposable, List<Balloon>>();
 
   @NotNull
   @Override
@@ -100,7 +97,7 @@
   @NotNull
   @Override
   public JBPopup createMessage(String text) {
-    return createListPopup(new BaseListPopupStep<>(null, new String[]{text}));
+    return createListPopup(new BaseListPopupStep<String>(null, new String[]{text}));
   }
 
   @Override
@@ -184,40 +181,16 @@
                                   maxRowCount, null);
   }
 
-  @NotNull
-  public ListPopup createActionGroupPopup(String title,
-                                          @NotNull ActionGroup actionGroup,
-                                          @NotNull DataContext dataContext,
-                                          ActionSelectionAid aid,
-                                          boolean showDisabledActions,
-                                          Runnable disposeCallback,
-                                          int maxRowCount,
-                                          Condition<AnAction> preselectActionCondition,
-                                          @Nullable String actionPlace) {
-    return new ActionGroupPopup(title,
-                                actionGroup,
-                                dataContext,
-                                aid == ActionSelectionAid.ALPHA_NUMBERING || aid == ActionSelectionAid.NUMBERING,
-                                aid == ActionSelectionAid.ALPHA_NUMBERING,
-                                showDisabledActions,
-                                aid == ActionSelectionAid.MNEMONICS,
-                                disposeCallback,
-                                maxRowCount,
-                                preselectActionCondition,
-                                actionPlace);
-  }
-
-  private static ListPopup createActionGroupPopup(String title,
+  private static ListPopup createActionGroupPopup(final String title,
                                                   @NotNull ActionGroup actionGroup,
                                                   @NotNull DataContext dataContext,
                                                   boolean showNumbers,
                                                   boolean useAlphaAsNumbers,
                                                   boolean showDisabledActions,
                                                   boolean honorActionMnemonics,
-                                                  Runnable disposeCallback,
-                                                  int maxRowCount,
-                                                  Condition<AnAction> preselectActionCondition,
-                                                  @Nullable String actionPlace) {
+                                                  final Runnable disposeCallback,
+                                                  final int maxRowCount,
+                                                  final Condition<AnAction> preselectActionCondition, @Nullable final String actionPlace) {
     return new ActionGroupPopup(title, actionGroup, dataContext, showNumbers, useAlphaAsNumbers, showDisabledActions, honorActionMnemonics,
                                 disposeCallback, maxRowCount, preselectActionCondition, actionPlace);
   }
@@ -242,6 +215,7 @@
       this(title, actionGroup, dataContext, showNumbers, useAlphaAsNumbers, showDisabledActions, honorActionMnemonics, disposeCallback,
            maxRowCount, preselectActionCondition, actionPlace, false);
     }
+
     public ActionGroupPopup(final String title,
                             @NotNull ActionGroup actionGroup,
                             @NotNull DataContext dataContext,
@@ -302,7 +276,8 @@
                                             boolean showDisabledActions,
                                             boolean honorActionMnemonics,
                                             Condition<AnAction> preselectActionCondition,
-                                            @Nullable String actionPlace, boolean autoSelection) {
+                                            @Nullable String actionPlace,
+                                            boolean autoSelection) {
       final Component component = PlatformDataKeys.CONTEXT_COMPONENT.getData(dataContext);
       LOG.assertTrue(component != null, "dataContext has no component for new ListPopupStep");
 
@@ -314,13 +289,8 @@
       builder.buildGroup(actionGroup);
       final List<ActionItem> items = builder.getItems();
 
-<<<<<<< HEAD
       return new ActionPopupStep(items, title, contextSupplier(component), showNumbers || honorActionMnemonics && itemsHaveMnemonics(items),
-                                 preselectActionCondition, false, showDisabledActions);
-=======
-      return new ActionPopupStep(items, title, component, showNumbers || honorActionMnemonics && itemsHaveMnemonics(items),
                                  preselectActionCondition, autoSelection, showDisabledActions);
->>>>>>> bd50525b
     }
 
     @Override
@@ -359,7 +329,12 @@
       final ActionPopupStep actionPopupStep = ObjectUtils.tryCast(listStep, ActionPopupStep.class);
       if (actionPopupStep == null) return;
 
-      List<ToggleAction> filtered = ContainerUtil.mapNotNull(selectedValues, o -> getActionByClass(o, actionPopupStep, ToggleAction.class));
+      List<ToggleAction> filtered = ContainerUtil.mapNotNull(selectedValues, new Function<Object, ToggleAction>() {
+        @Override
+        public ToggleAction fun(Object o) {
+          return getActionByClass(o, actionPopupStep, ToggleAction.class);
+        }
+      });
 
       for (ToggleAction action : filtered) {
         actionPopupStep.performAction(action, 0);
@@ -391,6 +366,23 @@
       }
     };
   }
+
+  @NotNull
+  public ListPopup createActionGroupPopup(String title,
+                                          @NotNull ActionGroup actionGroup,
+                                          @NotNull DataContext dataContext,
+                                          ActionSelectionAid aid,
+                                          boolean showDisabledActions,
+                                          Runnable disposeCallback,
+                                          int maxRowCount,
+                                          Condition<AnAction> preselectActionCondition,
+                                          @Nullable String actionPlace) {
+    return new ActionGroupPopup(title, actionGroup, dataContext,
+                                aid == ActionSelectionAid.ALPHA_NUMBERING || aid == ActionSelectionAid.NUMBERING,
+                                aid == ActionSelectionAid.ALPHA_NUMBERING, showDisabledActions, aid == ActionSelectionAid.MNEMONICS,
+                                disposeCallback, maxRowCount, preselectActionCondition, actionPlace);
+  }
+
 
   @NotNull
   @Override
@@ -442,7 +434,7 @@
                                           boolean showDisabledActions,
                                           Runnable disposeCallback,
                                           int maxRowCount) {
-    return createActionGroupPopup(title, actionGroup, dataContext, selectionAidMethod, showDisabledActions, disposeCallback, maxRowCount, null, null);
+    return createActionGroupPopup(title, actionGroup, dataContext, selectionAidMethod, showDisabledActions, disposeCallback, maxRowCount,null, null);
   }
 
   @NotNull
@@ -463,7 +455,6 @@
                                                  final int defaultOptionIndex, final boolean autoSelectionEnabled) {
     final List<ActionItem> items = makeActionItemsFromActionGroup(actionGroup, dataContext, showNumbers, useAlphaAsNumbers,
                                                                   showDisabledActions, honorActionMnemonics);
-<<<<<<< HEAD
     return new ActionPopupStep(items, title, contextSupplier(component), showNumbers || honorActionMnemonics && itemsHaveMnemonics(items),
                                new Condition<AnAction>() {
                                  @Override
@@ -473,12 +464,6 @@
                                           items.get(defaultOptionIndex).getAction().equals(action);
                                  }
                                }, autoSelectionEnabled, showDisabledActions);
-=======
-    return new ActionPopupStep(items, title, component, showNumbers || honorActionMnemonics && itemsHaveMnemonics(items),
-                               action -> defaultOptionIndex >= 0 &&
-                                      defaultOptionIndex < items.size() &&
-                                      items.get(defaultOptionIndex).getAction().equals(action), autoSelectionEnabled, showDisabledActions);
->>>>>>> bd50525b
   }
 
   @NotNull
@@ -704,8 +689,7 @@
     Point p = editor.visualPositionToXY(new VisualPosition(visualPosition.line + 1, visualPosition.column));
 
     final Rectangle visibleArea = editor.getScrollingModel().getVisibleArea();
-    return !visibleArea.contains(p) && !visibleArea.contains(p.x, p.y - editor.getLineHeight())
-           ? null : p;
+    return !visibleArea.contains(p) && !visibleArea.contains(p.x, p.y - editor.getLineHeight()) ? null : p;
   }
 
   @Override
@@ -778,191 +762,6 @@
     }
   }
 
-<<<<<<< HEAD
-=======
-  private static class ActionPopupStep implements ListPopupStepEx<ActionItem>, MnemonicNavigationFilter<ActionItem>, SpeedSearchFilter<ActionItem> {
-    private final List<ActionItem> myItems;
-    private final String myTitle;
-    private final Component myContext;
-    private final boolean myEnableMnemonics;
-    private final int myDefaultOptionIndex;
-    private final boolean myAutoSelectionEnabled;
-    private final boolean myShowDisabledActions;
-    private Runnable myFinalRunnable;
-    @Nullable private final Condition<AnAction> myPreselectActionCondition;
-
-    private ActionPopupStep(@NotNull final List<ActionItem> items, final String title, Component context, boolean enableMnemonics,
-                            @Nullable Condition<AnAction> preselectActionCondition, final boolean autoSelection, boolean showDisabledActions) {
-      myItems = items;
-      myTitle = title;
-      myContext = context;
-      myEnableMnemonics = enableMnemonics;
-      myDefaultOptionIndex = getDefaultOptionIndexFromSelectCondition(preselectActionCondition, items);
-      myPreselectActionCondition = preselectActionCondition;
-      myAutoSelectionEnabled = autoSelection;
-      myShowDisabledActions = showDisabledActions;
-    }
-
-    private static int getDefaultOptionIndexFromSelectCondition(@Nullable Condition<AnAction> preselectActionCondition,
-                                                                @NotNull List<ActionItem> items) {
-      int defaultOptionIndex = 0;
-      if (preselectActionCondition != null) {
-        for (int i = 0; i < items.size(); i++) {
-          final AnAction action = items.get(i).getAction();
-          if (preselectActionCondition.value(action)) {
-            defaultOptionIndex = i;
-            break;
-          }
-        }
-      }
-      return defaultOptionIndex;
-    }
-
-    @Override
-    @NotNull
-    public List<ActionItem> getValues() {
-      return myItems;
-    }
-
-    @Override
-    public boolean isSelectable(final ActionItem value) {
-      return value.isEnabled();
-    }
-
-    @Override
-    public int getMnemonicPos(final ActionItem value) {
-      final String text = getTextFor(value);
-      int i = text.indexOf(UIUtil.MNEMONIC);
-      if (i < 0) {
-        i = text.indexOf('&');
-      }
-      if (i < 0) {
-        i = text.indexOf('_');
-      }
-      return i;
-    }
-
-    @Override
-    public Icon getIconFor(final ActionItem aValue) {
-      return aValue.getIcon();
-    }
-
-    @Override
-    @NotNull
-    public String getTextFor(final ActionItem value) {
-      return value.getText();
-    }
-
-    @Nullable
-    @Override
-    public String getTooltipTextFor(ActionItem value) {
-      return value.getDescription();
-    }
-
-    @Override
-    public void setEmptyText(@NotNull StatusText emptyText) {
-    }
-
-    @Override
-    public ListSeparator getSeparatorAbove(final ActionItem value) {
-      return value.isPrependWithSeparator() ? new ListSeparator(value.getSeparatorText()) : null;
-    }
-
-    @Override
-    public int getDefaultOptionIndex() {
-      return myDefaultOptionIndex;
-    }
-
-    @Override
-    public String getTitle() {
-      return myTitle;
-    }
-
-    @Override
-    public PopupStep onChosen(final ActionItem actionChoice, final boolean finalChoice) {
-      return onChosen(actionChoice, finalChoice, 0);
-    }
-
-    @Override
-    public PopupStep onChosen(ActionItem actionChoice, boolean finalChoice, final int eventModifiers) {
-      if (!actionChoice.isEnabled()) return FINAL_CHOICE;
-      final AnAction action = actionChoice.getAction();
-      DataManager mgr = DataManager.getInstance();
-
-      final DataContext dataContext = myContext != null ? mgr.getDataContext(myContext) : mgr.getDataContext();
-
-      if (action instanceof ActionGroup && (!finalChoice || !((ActionGroup)action).canBePerformed(dataContext))) {
-          return createActionsStep((ActionGroup)action, dataContext, myEnableMnemonics, true, myShowDisabledActions, null, myContext, false,
-                                   myPreselectActionCondition, false);
-      }
-      else {
-        myFinalRunnable = () -> performAction(action, eventModifiers);
-        return FINAL_CHOICE;
-      }
-    }
-
-    public void performAction(@NotNull AnAction action, int modifiers) {
-      final DataManager mgr = DataManager.getInstance();
-      final DataContext dataContext = myContext != null ? mgr.getDataContext(myContext) : mgr.getDataContext();
-      final AnActionEvent event = new AnActionEvent(null, dataContext, ActionPlaces.UNKNOWN, action.getTemplatePresentation().clone(),
-                                                    ActionManager.getInstance(), modifiers);
-      event.setInjectedContext(action.isInInjectedContext());
-      if (ActionUtil.lastUpdateAndCheckDumb(action, event, false)) {
-        ActionUtil.performActionDumbAware(action, event);
-      }
-    }
-
-    @Override
-    public Runnable getFinalRunnable() {
-      return myFinalRunnable;
-    }
-
-    @Override
-    public boolean hasSubstep(final ActionItem selectedValue) {
-      return selectedValue != null && selectedValue.isEnabled() && selectedValue.getAction() instanceof ActionGroup;
-    }
-
-    @Override
-    public void canceled() {
-    }
-
-    @Override
-    public boolean isMnemonicsNavigationEnabled() {
-      return myEnableMnemonics;
-    }
-
-    @Override
-    public MnemonicNavigationFilter<ActionItem> getMnemonicNavigationFilter() {
-      return this;
-    }
-
-    @Override
-    public boolean canBeHidden(final ActionItem value) {
-      return true;
-    }
-
-    @Override
-    public String getIndexedString(final ActionItem value) {
-      return getTextFor(value);
-    }
-
-    @Override
-    public boolean isSpeedSearchEnabled() {
-      return true;
-    }
-
-    @Override
-    public boolean isAutoSelectionEnabled() {
-      return myAutoSelectionEnabled;
-    }
-
-    @Override
-    public SpeedSearchFilter<ActionItem> getSpeedSearchFilter() {
-      return this;
-    }
-  }
-
->>>>>>> bd50525b
   @Override
   @NotNull
   public List<JBPopup> getChildPopups(@NotNull final Component component) {
@@ -974,211 +773,6 @@
   return IdeEventQueue.getInstance().isPopupActive();
   }
 
-<<<<<<< HEAD
-=======
-  private static class ActionStepBuilder {
-    private final List<ActionItem>                myListModel;
-    private final DataContext                     myDataContext;
-    private final boolean                         myShowNumbers;
-    private final boolean                         myUseAlphaAsNumbers;
-    private final boolean                         myShowDisabled;
-    private final HashMap<AnAction, Presentation> myAction2presentation;
-    private       int                             myCurrentNumber;
-    private       boolean                         myPrependWithSeparator;
-    private       String                          mySeparatorText;
-    private final boolean                         myHonorActionMnemonics;
-    private       Icon                            myEmptyIcon;
-    private int myMaxIconWidth  = -1;
-    private int myMaxIconHeight = -1;
-    @NotNull private String myActionPlace;
-
-    private ActionStepBuilder(@NotNull DataContext dataContext, final boolean showNumbers, final boolean useAlphaAsNumbers,
-                              final boolean showDisabled, final boolean honorActionMnemonics)
-    {
-      myUseAlphaAsNumbers = useAlphaAsNumbers;
-      myListModel = new ArrayList<>();
-      myDataContext = dataContext;
-      myShowNumbers = showNumbers;
-      myShowDisabled = showDisabled;
-      myAction2presentation = new HashMap<>();
-      myCurrentNumber = 0;
-      myPrependWithSeparator = false;
-      mySeparatorText = null;
-      myHonorActionMnemonics = honorActionMnemonics;
-      myActionPlace = ActionPlaces.UNKNOWN;
-    }
-
-    public void setActionPlace(@NotNull String actionPlace) {
-      myActionPlace = actionPlace;
-    }
-
-    @NotNull
-    public List<ActionItem> getItems() {
-      return myListModel;
-    }
-
-    public void buildGroup(@NotNull ActionGroup actionGroup) {
-      calcMaxIconSize(actionGroup);
-      myEmptyIcon = myMaxIconHeight != -1 && myMaxIconWidth != -1 ? EmptyIcon.create(myMaxIconWidth, myMaxIconHeight) : null;
-
-      appendActionsFromGroup(actionGroup);
-
-      if (myListModel.isEmpty()) {
-        myListModel.add(new ActionItem(Utils.EMPTY_MENU_FILLER, Utils.NOTHING_HERE, null, false, null, false, null));
-      }
-    }
-
-    private void calcMaxIconSize(final ActionGroup actionGroup) {
-      AnAction[] actions = actionGroup.getChildren(createActionEvent(actionGroup));
-      for (AnAction action : actions) {
-        if (action == null) continue;
-        if (action instanceof ActionGroup) {
-          final ActionGroup group = (ActionGroup)action;
-          if (!group.isPopup()) {
-            calcMaxIconSize(group);
-            continue;
-          }
-        }
-
-        Icon icon = action.getTemplatePresentation().getIcon();
-        if (icon == null && action instanceof Toggleable) icon = PlatformIcons.CHECK_ICON;
-        if (icon != null) {
-          final int width = icon.getIconWidth();
-          final int height = icon.getIconHeight();
-          if (myMaxIconWidth < width) {
-            myMaxIconWidth = width;
-          }
-          if (myMaxIconHeight < height) {
-            myMaxIconHeight = height;
-          }
-        }
-      }
-    }
-
-    @NotNull
-    private AnActionEvent createActionEvent(@NotNull AnAction actionGroup) {
-      final AnActionEvent actionEvent =
-        new AnActionEvent(null, myDataContext, myActionPlace, getPresentation(actionGroup), ActionManager.getInstance(), 0);
-      actionEvent.setInjectedContext(actionGroup.isInInjectedContext());
-      return actionEvent;
-    }
-
-    private void appendActionsFromGroup(@NotNull ActionGroup actionGroup) {
-      AnAction[] actions = actionGroup.getChildren(createActionEvent(actionGroup));
-      for (AnAction action : actions) {
-        if (action == null) {
-          LOG.error("null action in group " + actionGroup);
-          continue;
-        }
-        if (action instanceof Separator) {
-          myPrependWithSeparator = true;
-          mySeparatorText = ((Separator)action).getText();
-        }
-        else {
-          if (action instanceof ActionGroup) {
-            ActionGroup group = (ActionGroup)action;
-            if (group.isPopup()) {
-              appendAction(group);
-            }
-            else {
-              appendActionsFromGroup(group);
-            }
-          }
-          else {
-            appendAction(action);
-          }
-        }
-      }
-    }
-
-    private void appendAction(@NotNull AnAction action) {
-      Presentation presentation = getPresentation(action);
-      AnActionEvent event = createActionEvent(action);
-
-      ActionUtil.performDumbAwareUpdate(LaterInvocator.isInModalContext(), action, event, true);
-      if ((myShowDisabled || presentation.isEnabled()) && presentation.isVisible()) {
-        String text = presentation.getText();
-        if (myShowNumbers) {
-          if (myCurrentNumber < 9) {
-            text = "&" + (myCurrentNumber + 1) + ". " + text;
-          }
-          else if (myCurrentNumber == 9) {
-            text = "&" + 0 + ". " + text;
-          }
-          else if (myUseAlphaAsNumbers) {
-            text = "&" + (char)('A' + myCurrentNumber - 10) + ". " + text;
-          }
-          myCurrentNumber++;
-        }
-        else if (myHonorActionMnemonics) {
-          text = Presentation.restoreTextWithMnemonic(text, action.getTemplatePresentation().getMnemonic());
-        }
-
-        Icon icon = presentation.isEnabled() ? presentation.getIcon() : IconLoader.getDisabledIcon(presentation.getIcon());
-        if (icon == null) {
-          @NonNls final String actionId = ActionManager.getInstance().getId(action);
-          if (actionId != null && actionId.startsWith("QuickList.")) {
-            icon = AllIcons.Actions.QuickList;
-          }
-          else if (action instanceof Toggleable) {
-            boolean toggled = Boolean.TRUE.equals(presentation.getClientProperty(Toggleable.SELECTED_PROPERTY));
-            icon = toggled? new IconWrapper(PlatformIcons.CHECK_ICON) : myEmptyIcon;
-          }
-          else {
-            icon = myEmptyIcon;
-          }
-        }
-        else {
-          icon = new IconWrapper(icon);
-        }
-        boolean prependSeparator = (!myListModel.isEmpty() || mySeparatorText != null) && myPrependWithSeparator;
-        assert text != null : action + " has no presentation";
-        myListModel.add(
-          new ActionItem(action, text, (String)presentation.getClientProperty(JComponent.TOOL_TIP_TEXT_KEY), presentation.isEnabled(), icon,
-                         prependSeparator, mySeparatorText));
-        myPrependWithSeparator = false;
-        mySeparatorText = null;
-      }
-    }
-
-    /**
-     * Adjusts icon size to maximum, so that icons with different sizes were aligned correctly.
-     */
-    private class IconWrapper implements Icon {
-
-      private Icon myIcon;
-
-      IconWrapper(Icon icon) {
-        myIcon = icon;
-      }
-
-      @Override
-      public void paintIcon(Component c, Graphics g, int x, int y) {
-        myIcon.paintIcon(c, g, x, y);
-      }
-
-      @Override
-      public int getIconWidth() {
-        return myMaxIconWidth;
-      }
-
-      @Override
-      public int getIconHeight() {
-        return myMaxIconHeight;
-      }
-    }
-
-    private Presentation getPresentation(@NotNull AnAction action) {
-      Presentation presentation = myAction2presentation.get(action);
-      if (presentation == null) {
-        presentation = action.getTemplatePresentation().clone();
-        myAction2presentation.put(action, presentation);
-      }
-      return presentation;
-    }
-  }
-
->>>>>>> bd50525b
   @NotNull
   @Override
   public BalloonBuilder createBalloonBuilder(@NotNull final JComponent content) {
@@ -1210,7 +804,10 @@
   @NotNull
   @Override
   public BalloonBuilder createHtmlTextBalloonBuilder(@NotNull final String htmlContent, @Nullable final Icon icon, final Color fillColor,
-                                                     @Nullable final HyperlinkListener listener) {
+                                                     @Nullable final HyperlinkListener listener)
+  {
+
+
     JEditorPane text = IdeTooltipManager.initPane(htmlContent, new HintHint().setAwtTooltip(true), null);
 
     if (listener != null) {
