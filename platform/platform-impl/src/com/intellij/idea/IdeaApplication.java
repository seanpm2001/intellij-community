--- conflicted
+++ resolved
@@ -4,25 +4,14 @@
 import com.intellij.ExtensionPoints;
 import com.intellij.Patches;
 import com.intellij.concurrency.IdeaForkJoinWorkerThreadFactory;
-<<<<<<< HEAD
 import com.intellij.ide.IdeEventQueue;
 import com.intellij.ide.IdeRepaintManager;
+import com.intellij.ide.plugins.PluginManager;
 import com.intellij.ide.plugins.PluginManagerCore;
 import com.intellij.openapi.application.ApplicationStarter;
 import com.intellij.openapi.application.ApplicationStarterEx;
 import com.intellij.openapi.application.TransactionGuard;
 import com.intellij.openapi.application.TransactionGuardImpl;
-=======
-import com.intellij.featureStatistics.fusCollectors.AppLifecycleUsageTriggerCollector;
-import com.intellij.ide.*;
-import com.intellij.ide.plugins.PluginManager;
-import com.intellij.ide.plugins.PluginManagerCore;
-import com.intellij.internal.statistic.eventLog.FeatureUsageLogger;
-import com.intellij.internal.statistic.service.fus.collectors.FUSApplicationUsageTrigger;
-import com.intellij.openapi.application.*;
-import com.intellij.openapi.application.ex.ApplicationEx;
-import com.intellij.openapi.application.ex.ApplicationInfoEx;
->>>>>>> a1e98120
 import com.intellij.openapi.application.ex.ApplicationManagerEx;
 import com.intellij.openapi.diagnostic.Logger;
 import com.intellij.openapi.extensions.ExtensionPoint;
@@ -84,11 +73,8 @@
     myArgs = processProgramArguments(args);
     boolean isInternal = Boolean.getBoolean(IDEA_IS_INTERNAL_PROPERTY);
     boolean isUnitTest = Boolean.getBoolean(IDEA_IS_UNIT_TEST);
-<<<<<<< HEAD
     boolean isOnAir = "onair".equals(System.getProperty(ExtensionPoints.APPLICATION_STARTER));
-=======
     boolean isShowSplash = !Boolean.getBoolean(StartupUtil.NO_SPLASH);
->>>>>>> a1e98120
 
     boolean headless = Main.isHeadless();
     patchSystem(headless);
@@ -105,19 +91,11 @@
     }
     else {
       Splash splash = null;
-<<<<<<< HEAD
       myStarter = getStarter();
-      if (myStarter instanceof IdeStarter) {
-        splash = ((IdeStarter)myStarter).showSplash(myArgs);
-      }
-      ApplicationManagerEx.createApplication(isInternal, isUnitTest, false, false, ApplicationManagerEx.IDEA_APPLICATION, splash, isOnAir);
-=======
       if (isShowSplash && myStarter instanceof IdeStarter) {
         splash = ((IdeStarter)myStarter).showSplash();
       }
-
-      ApplicationManagerEx.createApplication(isInternal, isUnitTest, false, false, ApplicationManagerEx.IDEA_APPLICATION, splash);
->>>>>>> a1e98120
+      ApplicationManagerEx.createApplication(isInternal, isUnitTest, false, false, ApplicationManagerEx.IDEA_APPLICATION, splash, isOnAir);
     }
 
     if (headless && myStarter instanceof ApplicationStarterEx && !((ApplicationStarterEx)myStarter).isHeadless()) {
@@ -228,12 +206,8 @@
     }
   }
 
-<<<<<<< HEAD
   @SuppressWarnings("HardCodedStringLiteral")
   static void initLAF() {
-=======
-  private static void initLAF() {
->>>>>>> a1e98120
     try {
       Class.forName("com.jgoodies.looks.plastic.PlasticLookAndFeel");
 
@@ -248,157 +222,6 @@
     catch (ClassNotFoundException ignored) { }
   }
 
-<<<<<<< HEAD
-=======
-  public static class IdeStarter extends ApplicationStarterEx {
-    private Splash mySplash;
-
-    @Override
-    public boolean isHeadless() {
-      return false;
-    }
-
-    @Override
-    public String getCommandName() {
-      return null;
-    }
-
-    @Override
-    public void premain(String[] args) {
-      initLAF();
-    }
-
-    @Nullable
-    private Splash showSplash() {
-      final ApplicationInfoEx appInfo = ApplicationInfoImpl.getShadowInstance();
-      final SplashScreen splashScreen = getSplashScreen();
-      if (splashScreen == null) {
-        mySplash = new Splash(appInfo);
-        mySplash.show();
-        return mySplash;
-      }
-      else {
-        updateSplashScreen(appInfo, splashScreen);
-        return null;
-      }
-    }
-
-    private static void updateSplashScreen(@NotNull ApplicationInfoEx appInfo, @NotNull SplashScreen splashScreen) {
-      final Graphics2D graphics = splashScreen.createGraphics();
-      final Dimension size = splashScreen.getSize();
-      if (Splash.showLicenseeInfo(graphics, 0, 0, size.height, appInfo.getSplashTextColor(), appInfo)) {
-        splashScreen.update();
-      }
-    }
-
-    @Nullable
-    private static SplashScreen getSplashScreen() {
-      try {
-        return SplashScreen.getSplashScreen();
-      }
-      catch (Throwable t) {
-        LOG.warn(t);
-        return null;
-      }
-    }
-
-    @Override
-    public boolean canProcessExternalCommandLine() {
-      return true;
-    }
-
-    @Override
-    public void processExternalCommandLine(@NotNull String[] args, @Nullable String currentDirectory) {
-      LOG.info("Request to open in " + currentDirectory + " with parameters: " + StringUtil.join(args, ","));
-
-      if (args.length > 0) {
-        String filename = args[0];
-        File file = new File(currentDirectory, filename);
-
-        if(file.exists()) {
-          VirtualFile virtualFile = LocalFileSystem.getInstance().refreshAndFindFileByIoFile(file);
-          if (virtualFile != null) {
-            int line = -1;
-            if (args.length > 2 && CustomProtocolHandler.LINE_NUMBER_ARG_NAME.equals(args[1])) {
-              try {
-                line = Integer.parseInt(args[2]);
-              } catch (NumberFormatException ex) {
-                LOG.error("Wrong line number:" + args[2]);
-              }
-            }
-            EnumSet<PlatformProjectOpenProcessor.Option> options = EnumSet.noneOf(PlatformProjectOpenProcessor.Option.class);
-            PlatformProjectOpenProcessor.doOpenProject(virtualFile, null, line, null, options);
-          }
-        }
-        throw new IncorrectOperationException("Can't find file:" + file);
-      }
-    }
-
-    private static Project loadProjectFromExternalCommandLine(String[] args) {
-      Project project = null;
-      if (args != null && args.length > 0 && args[0] != null) {
-        LOG.info("IdeaApplication.loadProject");
-        project = CommandLineProcessor.processExternalCommandLine(Arrays.asList(args), null);
-      }
-      return project;
-    }
-
-    @Override
-    public void main(String[] args) {
-      SystemDock.updateMenu();
-
-      // if OS has dock, RecentProjectsManager will be already created, but not all OS have dock, so, we trigger creation here to ensure that RecentProjectsManager app listener will be added
-      RecentProjectsManager.getInstance();
-
-      // Event queue should not be changed during initialization of application components.
-      // It also cannot be changed before initialization of application components because IdeEventQueue uses other
-      // application components. So it is proper to perform replacement only here.
-      final ApplicationEx app = ApplicationManagerEx.getApplicationEx();
-      WindowManagerImpl windowManager = (WindowManagerImpl)WindowManager.getInstance();
-      IdeEventQueue.getInstance().setWindowManager(windowManager);
-
-      Ref<Boolean> willOpenProject = new Ref<>(Boolean.FALSE);
-      AppLifecycleListener lifecyclePublisher = app.getMessageBus().syncPublisher(AppLifecycleListener.TOPIC);
-      lifecyclePublisher.appFrameCreated(args, willOpenProject);
-
-      LOG.info("App initialization took " + (System.nanoTime() - PluginManager.startupStart) / 1000000 + " ms");
-      PluginManagerCore.dumpPluginClassStatistics();
-
-      // Temporary check until the jre implementation has been checked and bundled
-      if (Registry.is("ide.popup.enablePopupType")) {
-        System.setProperty("jbre.popupwindow.settype", "true");
-      }
-
-      if (JetBrainsProtocolHandler.getCommand() != null || !willOpenProject.get()) {
-        WelcomeFrame.showNow();
-        lifecyclePublisher.welcomeScreenDisplayed();
-      }
-      else {
-        windowManager.showFrame();
-      }
-
-      if (mySplash != null) {
-        app.invokeLater(() -> {
-          mySplash.dispose();
-          mySplash = null; // Allow GC collect the splash window
-        }, ModalityState.any());
-      }
-
-      TransactionGuard.submitTransaction(app, () -> {
-        Project projectFromCommandLine = myPerformProjectLoad ? loadProjectFromExternalCommandLine(args) : null;
-        app.getMessageBus().syncPublisher(AppLifecycleListener.TOPIC).appStarting(projectFromCommandLine);
-
-        //noinspection SSBasedInspection
-        SwingUtilities.invokeLater(PluginManager::reportPluginError);
-
-        FUSApplicationUsageTrigger.getInstance().trigger(AppLifecycleUsageTriggerCollector.class, "ide.start");
-        FeatureUsageLogger.INSTANCE.log("lifecycle", "app.started");
-      });
-    }
-
-  }
-
->>>>>>> a1e98120
   /**
    * Used for GUI tests to stop IdeEventQueue dispatching when Application is disposed already
    */
