--- conflicted
+++ resolved
@@ -25,12 +25,7 @@
 
 public class CheckSanityAction extends AnAction {
   @Override
-<<<<<<< HEAD
-  public void actionPerformed(final AnActionEvent e) {
+  public void actionPerformed(@NotNull final AnActionEvent e) {
     FSRecords.getInstance().checkSanity();
-=======
-  public void actionPerformed(@NotNull final AnActionEvent e) {
-    FSRecords.checkSanity();
->>>>>>> a1e98120
   }
 }