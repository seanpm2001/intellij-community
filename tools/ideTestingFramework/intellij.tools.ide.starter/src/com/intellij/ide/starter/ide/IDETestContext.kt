--- conflicted
+++ resolved
@@ -348,20 +348,6 @@
   ): IDEStartResult {
     val updatedContext = this.copy(testName = "${this.testName}/warmup")
     val result = updatedContext.runIDE(
-<<<<<<< HEAD
-        patchVMOptions = {
-          this.run {
-            if (storeClassReport) {
-              this.enableClassLoadingReport(paths.reportsDir / "class-report.txt")
-            } else {
-              this
-            }
-          }.patchVMOptions()
-        },
-        commands = testCase.commands.plus(commands),
-        runTimeout = runTimeout
-      )
-=======
       patchVMOptions = {
         this.run {
           if (storeClassReport) {
@@ -375,7 +361,6 @@
       commands = testCase.commands.plus(commands),
       runTimeout = runTimeout
     )
->>>>>>> 4cd2846f
     updatedContext.publishArtifact(this.paths.reportsDir)
     return result
   }
