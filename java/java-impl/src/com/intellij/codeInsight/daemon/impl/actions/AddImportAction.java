--- conflicted
+++ resolved
@@ -155,12 +155,8 @@
         panel.add(psiRenderer.getListCellRendererComponent(list, value, index, isSelected, cellHasFocus));
         return panel;
       }
-<<<<<<< HEAD
     });
-=======
-    };
     NavigationUtil.hidePopupIfDumbModeStarts(popup, myProject);
->>>>>>> ef242878
     popup.showInBestPositionFor(myEditor);
   }
 
