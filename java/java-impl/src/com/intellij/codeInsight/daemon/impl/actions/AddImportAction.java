
// Copyright 2000-2018 JetBrains s.r.o. Use of this source code is governed by the Apache 2.0 license that can be found in the LICENSE file.
package com.intellij.codeInsight.daemon.impl.actions;

import com.intellij.application.options.editor.AutoImportOptionsConfigurable;
import com.intellij.application.options.editor.JavaAutoImportOptions;
import com.intellij.codeInsight.CodeInsightUtil;
import com.intellij.codeInsight.CodeInsightWorkspaceSettings;
import com.intellij.codeInsight.actions.OptimizeImportsProcessor;
import com.intellij.codeInsight.daemon.QuickFixBundle;
import com.intellij.codeInsight.hint.QuestionAction;
import com.intellij.codeInsight.navigation.NavigationUtil;
import com.intellij.ide.util.DefaultPsiElementCellRenderer;
import com.intellij.openapi.application.ApplicationManager;
import com.intellij.openapi.command.WriteCommandAction;
import com.intellij.openapi.diagnostic.Logger;
import com.intellij.openapi.editor.Document;
import com.intellij.openapi.editor.Editor;
import com.intellij.openapi.editor.ScrollType;
import com.intellij.openapi.options.ShowSettingsUtil;
import com.intellij.openapi.project.DumbService;
import com.intellij.openapi.project.Project;
import com.intellij.openapi.ui.popup.JBPopupFactory;
import com.intellij.openapi.ui.popup.PopupStep;
import com.intellij.openapi.ui.popup.util.BaseListPopupStep;
import com.intellij.psi.PsiClass;
import com.intellij.psi.PsiDocumentManager;
import com.intellij.psi.PsiFile;
import com.intellij.psi.PsiReference;
import com.intellij.psi.statistics.JavaStatisticsManager;
import com.intellij.psi.statistics.StatisticsManager;
import com.intellij.ui.popup.list.ListPopupImpl;
import com.intellij.ui.popup.list.PopupListElementRenderer;
import com.intellij.util.IncorrectOperationException;
import com.intellij.util.ObjectUtils;
import com.intellij.util.containers.ContainerUtil;
import org.jetbrains.annotations.NotNull;
import org.jetbrains.annotations.Nullable;

import javax.swing.*;
import java.awt.*;
import java.util.ArrayList;
import java.util.List;

public class AddImportAction implements QuestionAction {
  private static final Logger LOG = Logger.getInstance("#com.intellij.codeInsight.daemon.impl.actions.AddImportAction");

  private final Project myProject;
  private final PsiReference myReference;
  private final PsiClass[] myTargetClasses;
  private final Editor myEditor;

  public AddImportAction(@NotNull Project project,
                         @NotNull PsiReference ref,
                         @NotNull Editor editor,
                         @NotNull PsiClass... targetClasses) {
    myProject = project;
    myReference = ref;
    myTargetClasses = targetClasses;
    myEditor = editor;
  }

  @Override
  public boolean execute() {
    PsiDocumentManager.getInstance(myProject).commitAllDocuments();

    if (!myReference.getElement().isValid()){
      return false;
    }

    for (PsiClass myTargetClass : myTargetClasses) {
      if (!myTargetClass.isValid()) {
        return false;
      }
    }

    if (myTargetClasses.length == 1){
      addImport(myReference, myTargetClasses[0]);
    }
    else{
      chooseClassAndImport();
    }
    return true;
  }

  private void chooseClassAndImport() {
    CodeInsightUtil.sortIdenticalShortNamedMembers(myTargetClasses, myReference);

    final BaseListPopupStep<PsiClass> step =
      new BaseListPopupStep<PsiClass>(QuickFixBundle.message("class.to.import.chooser.title"), myTargetClasses) {
        @Override
        public boolean isAutoSelectionEnabled() {
          return false;
        }

        @Override
        public boolean isSpeedSearchEnabled() {
          return true;
        }

        @Override
        public PopupStep onChosen(PsiClass selectedValue, boolean finalChoice) {
          if (selectedValue == null) {
            return FINAL_CHOICE;
          }

          if (finalChoice) {
            return doFinalStep(() -> {
              PsiDocumentManager.getInstance(myProject).commitAllDocuments();
              addImport(myReference, selectedValue);
            });
          }

          return getExcludesStep(myProject, selectedValue.getQualifiedName());
        }

        @Override
        public boolean hasSubstep(PsiClass selectedValue) {
          return true;
        }

        @NotNull
        @Override
        public String getTextFor(PsiClass value) {
          return ObjectUtils.assertNotNull(value.getQualifiedName());
        }

        @Override
        public Icon getIconFor(PsiClass aValue) {
          return aValue.getIcon(0);
        }
      };
<<<<<<< HEAD
    if (ApplicationManager.getApplication().isOnAir()) {
      JBPopupFactory.getInstance().createListPopup(step).showInBestPositionFor(myEditor);
    } else {
      ListPopupImpl popup = new ListPopupImpl(step) {
        @Override
        protected ListCellRenderer getListElementRenderer() {
          final PopupListElementRenderer baseRenderer = (PopupListElementRenderer)super.getListElementRenderer();
          final DefaultPsiElementCellRenderer psiRenderer = new DefaultPsiElementCellRenderer();
          return new ListCellRenderer() {
            @Override
            public Component getListCellRendererComponent(JList list, Object value, int index, boolean isSelected, boolean cellHasFocus) {
              JPanel panel = new JPanel(new BorderLayout());
              baseRenderer.getListCellRendererComponent(list, value, index, isSelected, cellHasFocus);
              panel.add(baseRenderer.getNextStepLabel(), BorderLayout.EAST);
              panel.add(psiRenderer.getListCellRendererComponent(list, value, index, isSelected, cellHasFocus));
              return panel;
            }
          };
        }
      };
      NavigationUtil.hidePopupIfDumbModeStarts(popup, myProject);
      popup.showInBestPositionFor(myEditor);
    }
=======
    ListPopupImpl popup = new ListPopupImpl(step) {
      @Override
      protected ListCellRenderer getListElementRenderer() {
        final PopupListElementRenderer baseRenderer = (PopupListElementRenderer)super.getListElementRenderer();
        final DefaultPsiElementCellRenderer psiRenderer = new DefaultPsiElementCellRenderer();
        return (list, value, index, isSelected, cellHasFocus) -> {
          JPanel panel = new JPanel(new BorderLayout());
          baseRenderer.getListCellRendererComponent(list, value, index, isSelected, cellHasFocus);
          panel.add(baseRenderer.getNextStepLabel(), BorderLayout.EAST);
          panel.add(psiRenderer.getListCellRendererComponent(list, value, index, isSelected, cellHasFocus));
          return panel;
        };
      }
    };
    NavigationUtil.hidePopupIfDumbModeStarts(popup, myProject);
    popup.showInBestPositionFor(myEditor);
>>>>>>> 38dd8b9a
  }

  @Nullable
  public static PopupStep getExcludesStep(@NotNull Project project, @Nullable String qname) {
    if (qname == null) return PopupStep.FINAL_CHOICE;

    List<String> toExclude = getAllExcludableStrings(qname);

    return new BaseListPopupStep<String>(null, toExclude) {
      @NotNull
      @Override
      public String getTextFor(String value) {
        return "Exclude '" + value + "' from auto-import";
      }

      @Override
      public PopupStep onChosen(String selectedValue, boolean finalChoice) {
        if (finalChoice && selectedValue != null) {
          excludeFromImport(project, selectedValue);
        }

        return super.onChosen(selectedValue, finalChoice);
      }
    };
  }
  
  public static void excludeFromImport(@NotNull Project project, @NotNull String prefix) {
    ApplicationManager.getApplication().invokeLater(() -> {
      if (project.isDisposed()) return;

      final AutoImportOptionsConfigurable configurable = new AutoImportOptionsConfigurable(project);
      ShowSettingsUtil.getInstance().editConfigurable(project, configurable, () -> {
        final JavaAutoImportOptions options = ContainerUtil.findInstance(configurable.getConfigurables(), JavaAutoImportOptions.class);
        options.addExcludePackage(prefix);
      });
    });
  }

  @NotNull
  public static List<String> getAllExcludableStrings(@NotNull String qname) {
    List<String> toExclude = new ArrayList<>();
    while (true) {
      toExclude.add(qname);
      final int i = qname.lastIndexOf('.');
      if (i < 0 || i == qname.indexOf('.')) break;
      qname = qname.substring(0, i);
    }
    return toExclude;
  }

  private void addImport(@NotNull PsiReference ref, @NotNull PsiClass targetClass) {
    DumbService.getInstance(myProject).withAlternativeResolveEnabled(() -> {
      if (!ref.getElement().isValid() || !targetClass.isValid() || ref.resolve() == targetClass) {
        return;
      }

      StatisticsManager.getInstance().incUseCount(JavaStatisticsManager.createInfo(null, targetClass));
      WriteCommandAction.runWriteCommandAction(myProject, QuickFixBundle.message("add.import"), null,
                                               () -> doAddImport(ref, targetClass),
                                               ref.getElement().getContainingFile());
    });
  }

  private void doAddImport(@NotNull PsiReference ref, @NotNull PsiClass targetClass) {
    try{
      bindReference(ref, targetClass);
      if (CodeInsightWorkspaceSettings.getInstance(myProject).optimizeImportsOnTheFly) {
        Document document = myEditor.getDocument();
        PsiFile psiFile = PsiDocumentManager.getInstance(myProject).getPsiFile(document);
        new OptimizeImportsProcessor(myProject, psiFile).runWithoutProgress();
      }
    }
    catch(IncorrectOperationException e){
      LOG.error(e);
    }
    myEditor.getScrollingModel().scrollToCaret(ScrollType.RELATIVE);
  }

  protected void bindReference(@NotNull PsiReference ref, @NotNull PsiClass targetClass) {
    ref.bindToElement(targetClass);
  }
}<|MERGE_RESOLUTION|>--- conflicted
+++ resolved
@@ -130,7 +130,6 @@
           return aValue.getIcon(0);
         }
       };
-<<<<<<< HEAD
     if (ApplicationManager.getApplication().isOnAir()) {
       JBPopupFactory.getInstance().createListPopup(step).showInBestPositionFor(myEditor);
     } else {
@@ -139,39 +138,19 @@
         protected ListCellRenderer getListElementRenderer() {
           final PopupListElementRenderer baseRenderer = (PopupListElementRenderer)super.getListElementRenderer();
           final DefaultPsiElementCellRenderer psiRenderer = new DefaultPsiElementCellRenderer();
-          return new ListCellRenderer() {
-            @Override
-            public Component getListCellRendererComponent(JList list, Object value, int index, boolean isSelected, boolean cellHasFocus) {
+          return (list, value, index, isSelected, cellHasFocus) ->{
               JPanel panel = new JPanel(new BorderLayout());
               baseRenderer.getListCellRendererComponent(list, value, index, isSelected, cellHasFocus);
               panel.add(baseRenderer.getNextStepLabel(), BorderLayout.EAST);
               panel.add(psiRenderer.getListCellRendererComponent(list, value, index, isSelected, cellHasFocus));
               return panel;
-            }
+
           };
         }
       };
       NavigationUtil.hidePopupIfDumbModeStarts(popup, myProject);
       popup.showInBestPositionFor(myEditor);
     }
-=======
-    ListPopupImpl popup = new ListPopupImpl(step) {
-      @Override
-      protected ListCellRenderer getListElementRenderer() {
-        final PopupListElementRenderer baseRenderer = (PopupListElementRenderer)super.getListElementRenderer();
-        final DefaultPsiElementCellRenderer psiRenderer = new DefaultPsiElementCellRenderer();
-        return (list, value, index, isSelected, cellHasFocus) -> {
-          JPanel panel = new JPanel(new BorderLayout());
-          baseRenderer.getListCellRendererComponent(list, value, index, isSelected, cellHasFocus);
-          panel.add(baseRenderer.getNextStepLabel(), BorderLayout.EAST);
-          panel.add(psiRenderer.getListCellRendererComponent(list, value, index, isSelected, cellHasFocus));
-          return panel;
-        };
-      }
-    };
-    NavigationUtil.hidePopupIfDumbModeStarts(popup, myProject);
-    popup.showInBestPositionFor(myEditor);
->>>>>>> 38dd8b9a
   }
 
   @Nullable
