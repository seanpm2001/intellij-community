--- conflicted
+++ resolved
@@ -2154,18 +2154,6 @@
         final Set<Editor> collected = Collections.synchronizedSet(new THashSet<>());
         registerFakePass(applied, collected);
 
-        configureByText(PlainTextFileType.INSTANCE, "");
-        Editor editor = getEditor();
-        EditorTracker editorTracker = getProject().getComponent(EditorTracker.class);
-        editorTracker.setActiveEditors(Collections.singletonList(editor));
-        while (HeavyProcessLatch.INSTANCE.isRunning()) {
-          UIUtil.dispatchAllInvocationEvents();
-        }
-        type("xxx"); // restart daemon
-        assertTrue(editorTracker.getActiveEditors().contains(editor));
-        assertSame(editor, FileEditorManager.getInstance(myProject).getSelectedTextEditor());
-
-<<<<<<< HEAD
     configureByText(PlainTextFileType.INSTANCE, "");
     Editor editor = getEditor();
     EditorTrackerImpl editorTracker = (EditorTrackerImpl)getProject().getComponent(EditorTracker.class);
@@ -2176,8 +2164,7 @@
     type("xxx"); // restart daemon
     assertTrue(editorTracker.getActiveEditors().contains(editor));
     assertSame(editor, FileEditorManager.getInstance(myProject).getSelectedTextEditor());
-=======
->>>>>>> 9b4896ae
+
 
         // wait for first pass to complete
         long start = System.currentTimeMillis();
